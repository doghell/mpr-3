/*
 *  mpr.h -- Header for the Michael's Portable Runtime (MPR).
 *
 *  Copyright (c) All Rights Reserved. See details at the end of the file.
 */

/**
 *  @file mpr.h
 *  Michael's Portable Runtime (MPR) is a portable runtime core for embedded applications.
 *  The MPR provides management for logging, error handling, events, files, http, memory, ssl, sockets, strings, 
 *  xml parsing, and date/time functions. It also provides a foundation of safe routines for secure programming, 
 *  that help to prevent buffer overflows and other security threats. It is correctly handles null arguments without
 *  crashing. The MPR is a library and a C API that can be used in both C and C++ programs.
 *  \n\n
 *  The MPR uses by convention a set extended typedefs for common types. These include: bool, cchar, cvoid, uchar, 
 *  short, ushort, int, uint, long, ulong, int64, uint64, float, and double. The cchar type is a const char, 
 *  cvoid is const void, and several types have "u" prefixes to denote unsigned qualifiers.
 *  \n\n
 *  The MPR includes a memory manager to minimize memory leaks and maximize allocation efficiency. It utilizes 
 *  a heap and slab allocators with tree links. All memory allocated is connected to a parent memory block thus forming a
 *  tree. When any block is freed, all child blocks are also freed. Most MPR APIs take a memory parent context 
 *  as the first parameter.
 *  \n\n
 *  Many of these APIs are not thread-safe. If utilizing multithreaded programming on a supporting 
 *      operating system, be careful if you modify or delete the underlying data while accessing the resource 
 *      from another thread.
 */

#ifndef _h_MPR
#define _h_MPR 1

/********************************** Includes **********************************/

#include "mprOs.h"
#include "mprTune.h"

/******************************************************************************/

#ifdef __cplusplus
extern "C" {
#endif

/****************************** Forward Declarstions **************************/

struct  Mpr;
struct  MprBlk;
struct  MprBuf;
struct  MprCond;
struct  MprDispatcher;
struct  MprEvent;
struct  MprFile;
struct  MprFileSystem;
struct  MprHeap;
struct  MprHttp;
struct  MprModule;
struct  MprOsService;
struct  MprPath;
struct  MprSocket;
struct  MprSocketService;
struct  MprSsl;
struct  MprWaitService;
struct  MprWaitHandler;
struct  MprXml;

#if BLD_FEATURE_MULTITHREAD
struct  MprMutex;
struct  MprThread;
struct  MprThreadService;
struct  MprWorker;
struct  MprWorkerService;
#endif

/******************************** Error Codes *********************************/
/**
 *  Standard MPR return and error codes
 */
#define MPR_ERR_OK                      0       /**< Success */
#define MPR_ERR_BASE                    -1      /*   Base error code */
#define MPR_ERR                         -1      /**< Default error code */
#define MPR_ERR_GENERAL                 -1      /**< General error */
#define MPR_ERR_ABORTED                 -2      /**< Action aborted */
#define MPR_ERR_ALREADY_EXISTS          -3      /**< Item already exists */
#define MPR_ERR_BAD_ARGS                -4      /**< Bad arguments or paramaeters */
#define MPR_ERR_BAD_FORMAT              -5      /**< Bad input format */
#define MPR_ERR_BAD_HANDLE              -6
#define MPR_ERR_BAD_STATE               -7      /**< Module is in a bad state */
#define MPR_ERR_BAD_SYNTAX              -8      /**< Input has bad syntax */
#define MPR_ERR_BAD_TYPE                -9
#define MPR_ERR_BAD_VALUE               -10
#define MPR_ERR_BUSY                    -11
#define MPR_ERR_CANT_ACCESS             -12     /**< Can't access the file or resource */
#define MPR_ERR_CANT_COMPLETE           -13
#define MPR_ERR_CANT_CREATE             -14     /**< Can't create the file or resource */
#define MPR_ERR_CANT_INITIALIZE         -15
#define MPR_ERR_CANT_OPEN               -16     /**< Can't open the file or resource */
#define MPR_ERR_CANT_READ               -17     /**< Can't read from the file or resource */
#define MPR_ERR_CANT_WRITE              -18     /**< Can't write to the file or resource */
#define MPR_ERR_DELETED                 -19
#define MPR_ERR_NETWORK                 -20
#define MPR_ERR_NOT_FOUND               -21
#define MPR_ERR_NOT_INITIALIZED         -22     /**< Module or resource is not initialized */
#define MPR_ERR_NOT_READY               -23
#define MPR_ERR_READ_ONLY               -24     /**< The operation timed out */
#define MPR_ERR_TIMEOUT                 -25
#define MPR_ERR_TOO_MANY                -26
#define MPR_ERR_WONT_FIT                -27
#define MPR_ERR_WOULD_BLOCK             -28
#define MPR_ERR_CANT_ALLOCATE           -29
#define MPR_ERR_NO_MEMORY               -30     /**< Memory allocation error */
#define MPR_ERR_CANT_DELETE             -31
#define MPR_ERR_CANT_CONNECT            -32
#define MPR_ERR_MAX                     -33

/**
 *  Standard logging trace levels are 0 to 9 with 0 being the most verbose. These are ored with the error source
 *  and type flags. The MPR_LOG_MASK is used to extract the trace level from a flags word. We expect most apps
 *  to run with level 2 trace enabled.
 */
#define MPR_ERROR       1       /* Hard error trace level */
#define MPR_WARN        2       /* Soft warning trace level */
#define MPR_CONFIG      2       /* Configuration settings trace level. */
#define MPR_INFO        3       /* Informational trace only */
#define MPR_DEBUG       4       /* Debug information trace level */
#define MPR_VERBOSE     9       /* Highest level of trace */
#define MPR_LEVEL_MASK  0xf     /* Level mask */

/*
 *  Error source flags
 */
#define MPR_ERROR_SRC   0x10    /* Originated from mprError */
#define MPR_LOG_SRC     0x20    /* Originated from mprLog */
#define MPR_ASSERT_SRC  0x40    /* Originated from mprAssert */
#define MPR_FATAL_SRC   0x80    /* Fatal error. Log and exit */

/*
 *  Log message type flags. Specify what kind of log / error message it is. Listener handlers examine this flag
 *  to determine if they should process the message.Assert messages are trapped when in DEV mode. Otherwise ignored.
 */
#define MPR_LOG_MSG     0x100   /* Log trace message - not an error */
#define MPR_ERROR_MSG   0x200   /* General error */
#define MPR_ASSERT_MSG  0x400   /* Assert flags -- trap in debugger */
#define MPR_USER_MSG    0x800   /* User message */

/*
 *  Log output modifiers
 */
#define MPR_RAW         0x1000  /* Raw trace output */

/*
 *  Error line number information.
 */
#define MPR_LINE(s)     #s
#define MPR_LINE2(s)    MPR_LINE(s)
#define MPR_LINE3       MPR_LINE2(__LINE__)
#define MPR_LOC        __FILE__ ":" MPR_LINE3

#define MPR_STRINGIFY(s) #s

#if VXWORKS
    #define MAIN(name, _argc, _argv)  \
        int name(_argc, _argv) { \
            extern int main(); \
            return main(argc, #name); \
        } \
        int main(_argc, _argv)
#elif WINCE
    #define MAIN(name, argc, argv)  \
        APIENTRY WinMain(HINSTANCE inst, HINSTANCE junk, LPWSTR args, int junk2) { \
            extern int main(); \
            main((int) args, #name); \
        } \
        int main(argc, argv)
#else
    #define MAIN(name, argc, argv) int main(argc, argv)
#endif

/******************************* Debug and Assert *****************************/
/**
 *  Trigger a breakpoint.
 *  @description Triggers a breakpoint and traps to the debugger. 
 *  @ingroup Mpr
 */
extern void mprBreakpoint();

#if BLD_FEATURE_ASSERT
    #define mprAssert(C)    if (C) ; else mprStaticAssert(MPR_LOC, #C)
#else
    #define mprAssert(C)    if (1) ; else
#endif

/*********************************** Services *********************************/
/*
 *  Parameter values for serviceEvents(loopOnce)
 */
#define MPR_LOOP_ONCE           1
#define MPR_LOOP_FOREVER        0

#define MPR_TEST_TIMEOUT        10000       /* Ten seconds */
#define MPR_TEST_LONG_TIMEOUT   300000      /* 5 minutes */
#define MPR_TEST_SHORT_TIMEOUT  200         /* 1/5 sec */
#define MPR_TEST_NAP            50          /* Short timeout to prevent busy waiting */

/************************ Memory Allocation Service *****************************/
/**
 *  Memory Allocation Service.
 *  @description The MPR provides a memory manager that sits above malloc. This layer provides arena and slab 
 *  based allocations with a tree structured allocation mechanism. The goal of the layer is to provide 
 *  a fast, secure, scalable memory allocator suited for embedded applications in multithreaded environments. 
 *  \n\n
 *  By using a tree structured network of memory contexts, error recovery in applications and memory freeing becomes
 *  much easier and more reliable. When a memory block is allocated a parent memory block must be specified. When
 *  the parent block is freed, all its children are automatically freed. 
 *  \n\n
 *  The MPR handles memory allocation errors globally. The application can configure a memory limits and redline
 *  so that memory depletion can be proactively detected and handled. This relieves most cost from detecting and
 *  handling allocation errors. 
 *  @stability Evolving
 *  @defgroup MprMem MprMem
 *  @see MprCtx, mprFree, mprRealloc, mprAlloc, mprAllocWithDestructor, mprAllocWithDestructorZeroed, mprAllocZeroed, 
        mprGetParent, mprCreate, mprSetAllocLimits, mprAllocObjWithDestructor, mprAllocObjWithDestructorZeroed,
 *      mprHasAllocError mprResetAllocError, mprMemdup, mprStrndup, mprMemcpy, 
 */
typedef struct MprMem { int dummy; } MprMem;

/**
 *  Memory context type.
 *  @description Blocks of memory are allocated using a memory context as the parent. Any allocated memory block
 *      may serve as the memory context for subsequent memory allocations. Freeing a block via \ref mprFree
 *      will release the allocated block and all child blocks.
 *  @ingroup MprMem
 */
typedef void *MprCtx;

/**************************** Safe String Service  *******************************/
/**
 *  Safe String Module
 *  @description The MPR provides a suite of safe string manipulation routines to help prevent buffer overflows
 *      and other potential security traps.
 *  @see MprString, mprAsprintf, mprAllocStrcpy, mprAtoi, mprItoa, mprMemcpy,
 *      mprPrintf, mprReallocStrcat, mprSprintf, mprStaticPrintf, mprStrLower, mprStrTok, mprStrTrim, mprStrUpper,
 *      mprStrcmpAnyCase, mprStrcmpAnyCaseCount, mprStrcpy, mprStrlen, mprVsprintf, mprPrintfError,
 *      mprStrcat, mprAllocStrcpy, mprReallocStrcat, mprVasprintf
 */
typedef struct MprString { int dummy; } MprString;

/*
   Mode values for mprDtoa
 */
#define MPR_DTOA_ALL_DIGITS         0       /* Return all digits */
#define MPR_DTOA_N_DIGITS           2       /* Return total N digits */
#define MPR_DTOA_N_FRACTION_DIGITS  3       /* Return total fraction digits */

/*
    Flags for mprDtoa
 */
#define MPR_DTOA_EXPONENT_FORM      0x10    /* Result in exponent form (N.NNNNe+NN) */
#define MPR_DTOA_FIXED_FORM         0x20    /* Emit in fixed form (NNNN.MMMM)*/

/**
    Convert a double to ascii
    @param ctx Any memory context allocated by the MPR.
    @param value Value to convert
    @param ndigits Number of digits to render
    @param mode  Modes are:
         0   Shortest string,
         1   Like 0, but with Steele & White stopping rule,
         2   Return ndigits of result,
         3   Number of digits applies after the decimal point.
    @param flags Format flags
 */
extern char *mprDtoa(MprCtx ctx, double value, int ndigits, int mode, int flags);

extern int mprIsInfinite(double value);
extern int mprIsZero(double value);
extern int mprIsNan(double value);

/**
 *  Print a formatted message to the standard error channel
 *  @description This is a secure replacement for fprintf(stderr. 
 *  @param ctx Any memory context allocated by the MPR.
 *  @param fmt Printf style format string
 *  @return Returns the number of bytes written
 *  @ingroup MprString
 */
extern int mprPrintfError(MprCtx ctx, cchar *fmt, ...);

/**
 *  Print a message to the applications standard output without allocating memory.
 *  @description This is a secure replacement for printf that will not allocate memory.
 *  @param ctx Any memory context allocated by the MPR. This is used to locate the standard output channel and not
 *      to allocate memory.
 *  @param fmt Printf style format string
 *  @return Returns the number of bytes written
 *  @remarks The maximum output is MPR_MAX_STRING - 1.
 *  @ingroup MprString
 */
extern int mprStaticPrintf(MprCtx ctx, cchar *fmt, ...);

/**
 *  Print a message to the standard error channel without allocating memory.
 *  @description This is a secure replacement for fprintf(stderr that will not allocate memory.
 *  @param ctx Any memory context allocated by the MPR. This is used to locate the standard output channel and not
 *      to allocate memory.
 *  @param fmt Printf style format string
 *  @return Returns the number of bytes written
 *  @remarks The maximum output is MPR_MAX_STRING - 1.
 *  @ingroup MprString
 */
extern int mprStaticPrintfError(MprCtx ctx, cchar *fmt, ...);

/**
 *  Formatted print. This is a secure verion of printf that can handle null args.
 *  @description This is a secure replacement for printf. It can handle null arguments without crashes.
 *      minimal footprint. The MPR can be build without using any printf routines.
 *  @param ctx Any memory context allocated by the MPR.
 *  @param fmt Printf style format string
 *  @return Returns the number of bytes written
 *  @ingroup MprString
 */
extern int mprPrintf(MprCtx ctx, cchar *fmt, ...);

/**
 *  Print a formatted message to a file descriptor
 *  @description This is a replacement for fprintf as part of the safe string MPR library. It minimizes 
 *      memory use and uses a file descriptor instead of a File pointer.
 *  @param file MprFile object returned via mprOpen.
 *  @param fmt Printf style format string
 *  @return Returns the number of bytes written
 *  @ingroup MprString
 */
extern int mprFprintf(struct MprFile *file, cchar *fmt, ...);

/**
 *  Format a string into a statically allocated buffer.
 *  @description This call format a string using printf style formatting arguments. A trailing null will 
 *      always be appended. The call returns the size of the allocated string excluding the null.
 *  @param buf Pointer to the buffer.
 *  @param maxSize Size of the buffer.
 *  @param fmt Printf style format string
 *  @return Returns the buffer.
 *  @ingroup MprString
 */
extern char *mprSprintf(char *buf, int maxSize, cchar *fmt, ...);

/**
 *  Format a string into a statically allocated buffer.
 *  @description This call format a string using printf style formatting arguments. A trailing null will 
 *      always be appended. The call returns the size of the allocated string excluding the null.
 *  @param buf Pointer to the buffer.
 *  @param maxSize Size of the buffer.
 *  @param fmt Printf style format string
 *  @param args Varargs argument obtained from va_start.
 *  @return Returns the buffer;
 *  @ingroup MprString
 */
extern char *mprVsprintf(char *buf, int maxSize, cchar *fmt, va_list args);

/**
 *  Convert an integer to a string.
 *  @description This call converts the supplied integer into a string formatted into the supplied buffer.
 *  @param buf Pointer to the buffer that will hold the string.
 *  @param size Size of the buffer.
 *  @param value Integer value to convert
 *  @param radix The base radix to use when encoding the number
 *  @return Returns the number of characters in the string.
 *  @ingroup MprString
 */
extern char *mprItoa(char *buf, int size, int64 value, int radix);

/**
 *  Convert a string to an integer.
 *  @description This call converts the supplied string to an integer using the specified radix (base).
 *  @param str Pointer to the string to parse.
 *  @param radix Base to use when parsing the string
 *  @return Returns the integer equivalent value of the string. 
 *  @ingroup MprString
 */
extern int64 mprAtoi(cchar *str, int radix);

/**
 *  Get the next word token.
 *  @description Split a string into word tokens using the supplied separator.
 *  @param buf Buffer to use to hold the word token
 *  @param bufsize Size of the buffer
 *  @param str Input string to tokenize. Note this cannot be a const string. It will be written.
 *  @param delim String of separator characters to use when tokenizing
 *  @param tok Pointer to a word to hold a pointer to the next token in the original string.
 *  @return Returns the number of bytes in the allocated block.
 *  @ingroup MprString
 */
extern char *mprGetWordTok(char *buf, int bufsize, cchar *str, cchar *delim, cchar **tok);

/**
 *  Safe copy for a block of data.
 *  @description Safely copy a block of data into an existing memory block. The call ensures the destination 
 *      block is not overflowed and returns the size of the block actually copied. This is similar to memcpy, but 
 *      is a safer alternative.
 *  @param dest Pointer to the destination block.
 *  @param destMax Maximum size of the destination block.
 *  @param src Block to copy
 *  @param nbytes Size of the source block
 *  @return Returns the number of characters in the allocated block.
 *  @ingroup MprString
 */
extern int mprMemcpy(void *dest, int destMax, cvoid *src, int nbytes);

/**
 *  Compare two byte strings.
 *  @description Safely compare two byte strings. This is a safe replacement for memcmp.
 *  @param b1 Pointer to the first byte string.
 *  @param b1Len Length of the first byte string.
 *  @param b2 Pointer to the second byte string.
 *  @param b2Len Length of the second byte string.
 *  @return Returns zero if the byte strings are identical. Otherwise returns -1 if the first string is less than the 
 *      second. Returns 1 if the first is greater than the first.
 *  @ingroup MprString
 */
extern int mprMemcmp(cvoid *b1, int b1Len, cvoid *b2, int b2Len);

/**
 *  Catenate strings.
 *  @description Safe replacement for strcat. Catenates a string onto an existing string. This call accepts 
 *      a variable list of strings to append. The list of strings is terminated by a null argument. The call
 *      returns the length of the resulting string. This call is similar to strcat, but it will enforce a 
 *      maximum size for the resulting string and will ensure it is terminated with a null.
 *  @param ctx Any memory context allocated by mprAlloc or mprCreate.
 *  @param max Maximum size of the new block.
 *  @param src Variable list of strings to append. The final string argument must be null.
 *  @return Returns an allocated string.
 *  @ingroup MprString
 */
extern char *mprStrcat(MprCtx ctx, int max, cchar *src, ...);

extern char *mprStrcatV(MprCtx ctx, int max, cchar *src, va_list args);

/**
 *  Copy a string.
 *  @description Safe replacement for strcpy. Copy a string and ensure the target string is not overflowed. 
 *      The call returns the length of the resultant string or an error code if it will not fit into the target
 *      string. This is similar to strcpy, but it will enforce a maximum size for the copied string and will 
 *      ensure it is terminated with a null.
 *  @param dest Pointer to a pointer that will hold the address of the allocated block.
 *  @param destMax Maximum size of the target string.
 *  @param src String to copy
 *  @return Returns the number of characters in the target string.
 *  @ingroup MprString
 */
extern int mprStrcpy(char *dest, int destMax, cchar *src);

/**
 *  Copy characters from a string.
 *  @description Safe replacement for strncpy. Copy bytes from a string and ensure the target string is not overflowed. 
 *      The call returns the length of the resultant string or an error code if it will not fit into the target
 *      string. This is similar to strcpy, but it will enforce a maximum size for the copied string and will 
 *      ensure it is terminated with a null.
 *  @param dest Pointer to a pointer that will hold the address of the allocated block.
 *  @param destMax Maximum size of the target string.
 *  @param src String to copy
 *  @param count Maximum count of characters to copy
 *  @return Returns the number of characters in the target string.
 *  @ingroup MprString
 */
extern int mprStrcpyCount(char *dest, int destMax, cchar *src, int count);

/**
 *  Find a substring.
 *  @description Locate the first occurrence of pattern in a string, but do not search more than the given length. 
 *  @param str Pointer to the string to search.
 *  @param pattern String pattern to search for.
 *  @param len Count of characters in the pattern to actually search for.
 *  @return Returns the number of characters in the target string.
 *  @ingroup MprString
 */
extern char *mprStrnstr(cchar *str, cchar *pattern, int len);

/**
 *  Compare strings.
 *  @description Compare two strings. This is a safe replacement for strcmp. It can handle null args.
 *  @param str1 First string to compare.
 *  @param str2 Second string to compare.
 *  @return Returns zero if the strings are identical. Return -1 if the first string is less than the second. Return 1
 *      if the first string is greater than the second.
 *  @ingroup MprString
 */
extern int mprStrcmp(cchar *str1, cchar *str2);

/**
 *  Compare strings ignoring case.
 *  @description Compare two strings ignoring case differences. This call operates similarly to strcmp.
 *  @param str1 First string to compare.
 *  @param str2 Second string to compare. 
 *  @return Returns zero if the strings are equivalent, < 0 if s1 sorts lower than s2 in the collating sequence 
 *      or > 0 if it sorts higher.
 *  @ingroup MprString
 */
extern int mprStrcmpAnyCase(cchar *str1, cchar *str2);

/**
 *  Compare strings ignoring case.
 *  @description Compare two strings ignoring case differences for a given string length. This call operates 
 *      similarly to strncmp.
 *  @param str1 First string to compare.
 *  @param str2 Second string to compare.
 *  @param len Length of characters to compare.
 *  @return Returns zero if the strings are equivalent, < 0 if s1 sorts lower than s2 in the collating sequence 
 *      or > 0 if it sorts higher.
 *  @ingroup MprString
 */
extern int mprStrcmpAnyCaseCount(cchar *str1, cchar *str2, int len);

/**
 *  Return the length of a string.
 *  @description Safe replacement for strlen. This call returns the length of a string and tests if the length is 
 *      less than a given maximum.
 *  @param src String to measure.
 *  @param max Maximum length for the string
 *  @return Returns the length of the string or MPR_ERR_WONT_FIT if the length is greater than \a max.
 *  @ingroup MprString
 */
extern int mprStrlen(cchar *src, int max);

/**
 *  Convert a string to lower case.
 *  @description Convert a string to its lower case equivalent.
 *  @param str String to convert.
 *  @return Returns a pointer to the converted string. Will always equal str.
 *  @ingroup MprString
 */
extern char *mprStrLower(char *str);


/**
 *  Convert a string to upper case.
 *  @description Convert a string to its upper case equivalent.
 *  @param str String to convert.
 *  @return Returns a pointer to the converted string. Will always equal str.
 *  @ingroup MprString
 */
extern char *mprStrUpper(char *str);

/**
 *  Trim a string.
 *  @description Trim leading and trailing characters off a string.
 *  @param str String to trim.
 *  @param set String of characters to remove.
 *  @return Returns a pointer to the trimmed string. May not equal \a str. If \a str was dynamically allocated, 
 *      do not call mprFree on the returned trimmed pointer. You must use \a str when calling mprFree.
 *  @ingroup MprString
 */
extern char *mprStrTrim(char *str, cchar *set);

/**
 *  Tokenize a string
 *  @description Split a string into tokens.
 *  @param str String to tokenize.
 *  @param delim String of characters to use as token separators.
 *  @param last Last token pointer.
 *  @return Returns a pointer to the next token.
 *  @ingroup MprString
 */
extern char *mprStrTok(char *str, cchar *delim, char **last);

#if BLD_DEBUG
/*
 *  Just for easy debugging. Adds a "\n" automatically.
 */
extern int print(cchar *fmt, ...);
#endif

/******************************** Buffer Service *****************************/
/**
 *  Buffer refill callback function
 *  @description Function to call when the buffer is depleted and needs more data.
 *  @param buf Instance of an MprBuf
 *  @param arg Data argument supplied to #mprSetBufRefillProc
 *  @returns The callback should return 0 if successful, otherwise a negative error code.
 *  @ingroup MprBuf
 */
typedef int (*MprBufProc)(struct MprBuf* bp, void *arg);

/**
 *  Dynamic Buffer Module
 *  @description MprBuf is a flexible, dynamic growable buffer structure. It has start and end pointers to the
 *      data buffer which act as read/write pointers. Routines are provided to get and put data into and out of the
 *      buffer and automatically advance the appropriate start/end pointer. By definition, the buffer is empty when
 *      the start pointer == the end pointer. Buffers can be created with a fixed size or can grow dynamically as 
 *      more data is added to the buffer. 
 *  \n\n
 *  For performance, the specification of MprBuf is deliberately exposed. All members of MprBuf are implicitly public.
 *  However, it is still recommended that wherever possible, you use the accessor routines provided.
 *  @stability Evolving.
 *  @see MprBuf, mprCreateBuf, mprSetBufMax, mprStealBuf, mprAdjustBufStart, mprAdjustBufEnd, mprCopyBufDown,
 *      mprFlushBuf, mprGetCharFromBuf, mprGetBlockFromBuf, mprGetBufLength, mprGetBufOrigin, mprGetBufSize,
 *      mprGetBufEnd, mprGetBufSpace, mprGetGrowBuf, mprGrowBuf, mprInsertCharToBuf,
 *      mprLookAtNextCharInBuf, mprLookAtLastCharInBuf, mprPutCharToBuf, mprPutBlockToBuf, mprPutIntToBuf,
 *      mprPutStringToBuf, mprPutFmtToBuf, mprRefillBuf, mprResetBufIfEmpty, mprSetBufSize, mprGetBufRefillProc,
 *      mprSetBufRefillProc, mprFree, MprBufProc
 *  @defgroup MprBuf MprBuf
 */
typedef struct MprBuf {
    char            *data;              /**< Actual buffer for data */
    char            *endbuf;            /**< Pointer one past the end of buffer */
    char            *start;             /**< Pointer to next data char */
    char            *end;               /**< Pointer one past the last data chr */
    int             buflen;             /**< Current size of buffer */
    int             maxsize;            /**< Max size the buffer can ever grow */
    int             growBy;             /**< Next growth increment to use */
    MprBufProc      refillProc;         /**< Auto-refill procedure */
    void            *refillArg;         /**< Refill arg */
} MprBuf;


/**
 *  Create a new buffer
 *  @description Create a new buffer. Use mprFree to free the buffer
 *  @param ctx Any memory context allocated by the MPR
 *  @param initialSize Initial size of the buffer
 *  @param maxSize Maximum size the buffer can grow to
 *  @return a new buffer
 *  @ingroup MprBuf
 */
extern MprBuf *mprCreateBuf(MprCtx ctx, int initialSize, int maxSize);

/**
 *  Set the maximum buffer size
 *  @description Update the maximum buffer size set when the buffer was created
 *  @param buf Buffer created via mprCreateBuf
 *  @param maxSize New maximum size the buffer can grow to
 *  @ingroup MprBuf
 */
extern void mprSetBufMax(MprBuf *buf, int maxSize);

/**
 *  Steal the buffer memory from a buffer
 *  @description Steal ownership of the buffer memory from the buffer structure. All MPR memory is owned by a 
 *      memory context and the contents of the buffer is owned by the MprBuf object. Stealing the buffer content 
 *      memory is useful to preserve the buffer contents after the buffer is freed
 *  @param ctx Memory context to won the memory for the buffer
 *  @param buf Buffer created via mprCreateBuf
 *  @return pointer to the buffer contents. Use mprGetBufLength before calling mprStealBuf to determine the resulting
 *      size of the contents.
 *  @ingroup MprBuf
 */
extern char *mprStealBuf(MprCtx ctx, MprBuf *buf);

/**
 *  Add a null character to the buffer contents.
 *  @description Add a null byte but do not change the buffer content lengths. The null is added outside the
 *      "official" content length. This is useful when calling #mprGetBufStart and using the returned pointer 
 *      as a "C" string pointer.
 *  @param buf Buffer created via mprCreateBuf
 *  @ingroup MprBuf
 */
extern void mprAddNullToBuf(MprBuf *buf);

/**
 *  Adjust the buffer start position
 *  @description Adjust the buffer start position by the specified amount. This is typically used to advance the
 *      start position as content is consumed. Adjusting the start or end position will change the value returned
 *      by #mprGetBufLength. If using the mprGetBlock or mprGetChar routines, adjusting the start position is
 *      done automatically.
 *  @param buf Buffer created via mprCreateBuf
 *  @param count Positive or negative count of bytes to adjust the start position.
 *  @ingroup MprBuf
 */
extern void mprAdjustBufStart(MprBuf *buf, int count);

/**
 *  Adjust the buffer end position
 *  @description Adjust the buffer start end position by the specified amount. This is typically used to advance the
 *      end position as content is appended to the buffer. Adjusting the start or end position will change the value 
 *      returned by #mprGetBufLength. If using the mprPutBlock or mprPutChar routines, adjusting the end position is
 *      done automatically.
 *  @param buf Buffer created via mprCreateBuf
 *  @param count Positive or negative count of bytes to adjust the start position.
 *  @ingroup MprBuf
 */
extern void mprAdjustBufEnd(MprBuf *buf, int count);

/**
 *  Compact the buffer contents
 *  @description Compact the buffer contents by copying the contents down to start the the buffer origin.
 *  @param buf Buffer created via mprCreateBuf
 *  @ingroup MprBuf
 */
extern void mprCompactBuf(MprBuf *buf);

/**
 *  Flush the buffer contents
 *  @description Discard the buffer contents and reset the start end content pointers.
 *  @param buf Buffer created via mprCreateBuf
 *  @ingroup MprBuf
 */
extern void mprFlushBuf(MprBuf *buf);

/**
 *  Get a character from the buffer
 *  @description Get the next byte from the buffer start and advance the start position.
 *  @param buf Buffer created via mprCreateBuf
 *  @return The character or -1 if the buffer is empty.
 *  @ingroup MprBuf
 */
extern int mprGetCharFromBuf(MprBuf *buf);

/**
 *  Get a block of data from the buffer
 *  @description Get a block of data from the buffer start and advance the start position. If the requested
 *      length is greater than the available buffer content, then return whatever data is available.
 *  @param buf Buffer created via mprCreateBuf
 *  @param blk Destination block for the read data. 
 *  @param count Count of bytes to read from the buffer.
 *  @return The count of bytes rread into the block or -1 if the buffer is empty.
 *  @ingroup MprBuf
 */
extern int mprGetBlockFromBuf(MprBuf *buf, char *blk, int count);

/**
 *  Get the buffer content length.
 *  @description Get the length of the buffer contents. This is not the same as the buffer size which may be larger.
 *  @param buf Buffer created via mprCreateBuf
 *  @returns The length of the content stored in the buffer.
 *  @ingroup MprBuf
 */
extern int mprGetBufLength(MprBuf *buf);

/**
 *  Get the origin of the buffer content storage.
 *  @description Get a pointer to the start of the buffer content storage. This may not be equal to the start of
 *      the buffer content if #mprAdjustBufStart has been called. Use #mprGetBufSize to determine the length
 *      of the buffer content storage array. 
 *  @param buf Buffer created via mprCreateBuf
 *  @returns A pointer to the buffer content storage.
 *  @ingroup MprBuf
 */
extern char *mprGetBufOrigin(MprBuf *buf);

/**
 *  Get the current size of the buffer content storage.
 *  @description This returns the size of the memory block allocated for storing the buffer contents.
 *  @param buf Buffer created via mprCreateBuf
 *  @returns The size of the buffer content storage.
 *  @ingroup MprBuf
 */
extern int mprGetBufSize(MprBuf *buf);

/**
 *  Get the space available to store content
 *  @description Get the number of bytes available to store content in the buffer
 *  @param buf Buffer created via mprCreateBuf
 *  @returns The number of bytes available
 *  @ingroup MprBuf
 */
extern int mprGetBufSpace(MprBuf *buf);

/**
 *  Get the start of the buffer contents
 *  @description Get a pointer to the start of the buffer contents. Use #mprGetBufLength to determine the length
 *      of the content. Use #mprGetBufEnd to get a pointer to the location after the end of the content.
 *  @param buf Buffer created via mprCreateBuf
 *  @returns Pointer to the start of the buffer data contents
 *  @ingroup MprBuf
 */
extern char *mprGetBufStart(MprBuf *buf);

/**
 *  Get a reference to the end of the buffer contents
 *  @description Get a pointer to the location immediately after the end of the buffer contents.
 *  @param buf Buffer created via mprCreateBuf
 *  @returns Pointer to the end of the buffer data contents. Points to the location one after the last data byte.
 *  @ingroup MprBuf
 */
extern char *mprGetBufEnd(MprBuf *buf);

/**
 *  Grow the buffer
 *  @description Grow the storage allocated for content for the buffer. The new size must be less than the maximum
 *      limit specified via #mprCreateBuf or #mprSetBufSize.
 *  @param buf Buffer created via mprCreateBuf
 *  @param count Count of bytes by which to grow the buffer content size. 
 *  @returns Zero if successful and otherwise a negative error code 
 *  @ingroup MprBuf
 */
extern int mprGrowBuf(MprBuf *buf, int count);

/**
 *  Insert a character into the buffer
 *  @description Insert a character into to the buffer prior to the current buffer start point.
 *  @param buf Buffer created via mprCreateBuf
 *  @param c Character to append.
 *  @returns Zero if successful and otherwise a negative error code 
 *  @ingroup MprBuf
 */
extern int mprInsertCharToBuf(MprBuf *buf, int c);

extern int mprPutPadToBuf(MprBuf *buf, int c, int count);
extern int mprPutSubStringToBuf(MprBuf *buf, cchar *str, int count);

/**
 *  Peek at the next character in the buffer
 *  @description Non-destructively return the next character from the start position in the buffer. 
 *      The character is returned and the start position is not altered.
 *  @param buf Buffer created via mprCreateBuf
 *  @returns Zero if successful and otherwise a negative error code 
 *  @ingroup MprBuf
 */
extern int mprLookAtNextCharInBuf(MprBuf *buf);

/**
 *  Peek at the last character in the buffer
 *  @description Non-destructively return the last character from just prior to the end position in the buffer. 
 *      The character is returned and the end position is not altered.
 *  @param buf Buffer created via mprCreateBuf
 *  @returns Zero if successful and otherwise a negative error code 
 *  @ingroup MprBuf
 */
extern int mprLookAtLastCharInBuf(MprBuf *buf);

/**
 *  Put a character to the buffer.
 *  @description Append a character to the buffer at the end position and increment the end pointer.
 *  @param buf Buffer created via mprCreateBuf
 *  @param c Character to append
 *  @returns Zero if successful and otherwise a negative error code 
 *  @ingroup MprBuf
 */
extern int mprPutCharToBuf(MprBuf *buf, int c);

/**
 *  Put a block to the buffer.
 *  @description Append a block of data  to the buffer at the end position and increment the end pointer.
 *  @param buf Buffer created via mprCreateBuf
 *  @param ptr Block to append
 *  @param size Size of block to append
 *  @returns Zero if successful and otherwise a negative error code 
 *  @ingroup MprBuf
 */
extern int mprPutBlockToBuf(MprBuf *buf, cchar *ptr, int size);

/**
 *  Put an integer to the buffer.
 *  @description Append a integer to the buffer at the end position and increment the end pointer.
 *  @param buf Buffer created via mprCreateBuf
 *  @param i Integer to append to the buffer
 *  @returns Zero if successful and otherwise a negative error code 
 *  @ingroup MprBuf
 */
extern int mprPutIntToBuf(MprBuf *buf, int i);

/**
 *  Put a string to the buffer.
 *  @description Append a null terminated string to the buffer at the end position and increment the end pointer.
 *  @param buf Buffer created via mprCreateBuf
 *  @param str String to append
 *  @returns Zero if successful and otherwise a negative error code 
 *  @ingroup MprBuf
 */
extern int mprPutStringToBuf(MprBuf *buf, cchar *str);

/**
 *  Put a formatted string to the buffer.
 *  @description Format a string and Append to the buffer at the end position and increment the end pointer.
 *  @param buf Buffer created via mprCreateBuf
 *  @param fmt Printf style format string
 *  @param ... Variable arguments for the format string
 *  @returns Zero if successful and otherwise a negative error code 
 *  @ingroup MprBuf
 */
extern int mprPutFmtToBuf(MprBuf *buf, cchar *fmt, ...);

/**
 *  Refill the buffer with data
 *  @description Refill the buffer by calling the refill procedure specified via #mprSetBufRefillProc
 *  @param buf Buffer created via mprCreateBuf
 *  @returns Zero if successful and otherwise a negative error code 
 *  @ingroup MprBuf
 */
extern int mprRefillBuf(MprBuf *buf);

/**
 *  Reset the buffer
 *  @description If the buffer is empty, reset the buffer start and end pointers to the beginning of the buffer.
 *  @param buf Buffer created via mprCreateBuf
 *  @ingroup MprBuf
 */
extern void mprResetBufIfEmpty(MprBuf *buf);

/**
 *  Set the buffer size
 *  @description Set the current buffer content size and maximum size limit. Setting a current size will
 *      immediately grow the buffer to be this size. If the size is less than the current buffer size, 
 *      the requested size will be ignored. ie. this call will not shrink the buffer. Setting a maxSize 
 *      will define a maximum limit for how big the buffer contents can grow. Set either argument to 
 *      -1 to be ignored.
 *  @param buf Buffer created via mprCreateBuf
 *  @param size Size to immediately make the buffer. If size is less than the current buffer size, it will be ignored.
 *      Set to -1 to ignore this parameter.
 *  @param maxSize Maximum size the buffer contents can grow to.
 *  @returns Zero if successful and otherwise a negative error code 
 *  @ingroup MprBuf
 */
extern int mprSetBufSize(MprBuf *buf, int size, int maxSize);

/**
 *  Get the buffer refill procedure
 *  @description Return the buffer refill callback function.
 *  @param buf Buffer created via mprCreateBuf
 *  @returns The refill call back function if defined.
 *  @ingroup MprBuf
 */
extern MprBufProc mprGetBufRefillProc(MprBuf *buf);

/**
 *  Set the buffer refill procedure
 *  @description Define a buffer refill procedure. The MprBuf module will not invoke or manage this refill procedure.
 *      It is simply stored to allow upper layers to use and provide their own auto-refill mechanism.
 *  @param buf Buffer created via mprCreateBuf
 *  @param fn Callback function to store.
 *  @param arg Callback data argument.
 *  @ingroup MprBuf
 */
extern void mprSetBufRefillProc(MprBuf *buf, MprBufProc fn, void *arg);

/******************************** Date and Time Service ***********************/
/*
 *  Format a date according to RFC822: (Fri, 07 Jan 2003 12:12:21 PDT)
 */
#define MPR_RFC_DATE        "%a, %d %b %Y %T %Z"
#define MPR_DEFAULT_DATE    "%a %b %d %T %Y %Z"

/**
 *  Date and Time Service
 *  @stability Evolving
 *  @see MprTime, mprDecodeLocalTime, mprDecodeUniversalTime, mprFormatLocalTime, mprFormatTime, mprParseTime
 *  @defgroup MprDate MprDate
 */
typedef struct MprDate { int dummy; } MprDate;

/**
 *  Mpr time structure.
 *  @description MprTime is the cross platform time abstraction structure. Time is stored as milliseconds
 *      since the epoch: 00:00:00 UTC Jan 1 1970. MprTime is typically a 64 bit quantity.
 *  @ingroup MprDate
 */
typedef int64 MprTime;
struct tm;

extern int mprCompareTime(MprTime t1, MprTime t2);
extern int mprCreateTimeService(MprCtx ctx);

/**
 *  Decode a time value into a tokenized local time value.
 *  @description Safe replacement for localtime. This call converts the time value to local time and formats 
 *      the as a struct tm.
 *  @param ctx Any memory context allocated by mprAlloc or mprCreate.
 *  @param timep Pointer to a tm structure to hold the result
 *  @param time Time to format
 *  @return Returns a pointer to the tmBuf.
 *  @ingroup MprDate
 */
extern struct tm *mprDecodeLocalTime(MprCtx ctx, struct tm *timep, MprTime time);

/**
 *  Decode a time value into a tokenized UTC time structure.
 *  @description Safe replacement for gmtime. This call converts the supplied time value
 *      to UTC time and parses the result into a tm structure.
 *  @param ctx Any memory context allocated by mprAlloc or mprCreate.
 *  @param timep Pointer to a tm structure to hold the result.
 *  @param time The time to format
 *  @return Returns the tm structure reference
 *  @ingroup MprDate
 */
extern struct tm *mprDecodeUniversalTime(MprCtx ctx, struct tm *timep, MprTime time);

/**
 *  Convert a time value to local time and format as a string.
 *  @description Safe replacement for ctime. This call formats the time value supplied via \a timep.
 *  @param ctx Any memory context allocated by mprAlloc or mprCreate.
 *  @param time Time to format. Use mprGetTime to retrieve the current time.
 *  @return The formatting time string
 *  @ingroup MprDate
 */
extern char * mprFormatLocalTime(MprCtx ctx, MprTime time);

/**
 *  Format a time value as a local time.
 *  @description This call formats the time value supplied via \a timep.
 *  @param ctx Any memory context allocated by mprAlloc or mprCreate.
 *  @param fmt The time format to use.
 *  @param timep The time value to format.
 *  @return The formatting time string. Caller should free.
 *  @ingroup MprDate
 */
extern char *mprFormatTime(MprCtx ctx, cchar *fmt, struct tm *timep);

/**
 *  Get the system time.
 *  @description Get the system time in milliseconds.
 *  @param ctx Any memory context allocated by mprAlloc or mprCreate.
 *  @return Returns the time in milliseconds since boot.
 *  @ingroup MprDate
 */
extern MprTime  mprGetTime(MprCtx ctx);

/**
 *  Return the time remaining until a timeout has elapsed
 *  @param ctx Any memory context allocated by mprAlloc or mprCreate.
 *  @param mark Starting time stamp 
 *  @param timeout Time in milliseconds
 *  @return Time in milliseconds until the timeout elapses  
 *  @ingroup MprDate
 */
extern MprTime  mprGetRemainingTime(MprCtx ctx, MprTime mark, uint timeout);

/**
 *  Get the elapsed time since a time mark. Create the time mark with mprGetTime()
 *  @param ctx Any memory context allocated by mprAlloc or mprCreate.
 *  @param mark Starting time stamp 
 *  @returns the time elapsed since the mark was taken.
 */
extern MprTime  mprGetElapsedTime(MprCtx ctx, MprTime mark);

/*
 *  Convert a time structure into a time value
 *  @param ctx Any memory context allocated by mprAlloc or mprCreate.
 *  @param timep Pointer to a time structure
 *  @return a time value
 */
extern MprTime  mprMakeTime(MprCtx ctx, struct tm *timep);

/*
 *  Convert a time structure into a time value using UTC time.
 *  @param ctx Any memory context allocated by mprAlloc or mprCreate.
 *  @param timep Pointer to a time structure
 *  @return a time value
 */
MprTime mprMakeUniversalTime(MprCtx ctx, struct tm *tm);

/*
    Constants for mprParseTime
 */
#define MPR_LOCAL_TIMEZONE     MAXINT   /* Use local timezone */
#define MPR_UTC_TIMEZONE        0       /* Use UTC timezone */

/*
 *  Parse a string into a time value
 *  @param ctx Any memory context allocated by mprAlloc or mprCreate.
 *  @param time Pointer to a time value to receive the parsed time value
 *  @param dateString String to parse
 *  @param timezone Timezone in which to interpret the date
 *  @param defaults Date default values to use for missing components
 *  @returns Zero if successful
 */
extern int mprParseTime(MprCtx ctx, MprTime *time, cchar *dateString, int timezone, struct tm *defaults);

/********************************** List Service ******************************/
/**
 *  List Module.
 *  @description The MprList is a dynamic growable list suitable for storing pointers to arbitrary objects.
 *  @stability Evolving.
 *  @see MprList, mprAddItem, mprGetItem, mprCreateList, mprClearList, mprLookupItem, mprFree, 
 *      mprGetFirstItem, mprGetListCapacity, mprGetListCount, mprGetNextItem, mprGetPrevItem, 
 *      mprRemoveItem, mprRemoveItemByIndex, mprRemoveRangeOfItems, mprAppendList, mprSortList, 
 *      mprDupList, MprListCompareProc, mprFree, mprCreateKeyPair
 *  @defgroup MprList MprList
 */
typedef struct MprList {
    void    **items;                    /**< List item data */
    int     length;                     /**< Current length of the list contents */
    int     capacity;                   /**< Current list size */ 
    int     maxSize;                    /**< Maximum capacity */
} MprList;

/**
 *  List comparison procedure for sorting
 *  @description Callback function signature used by #mprSortList
 *  @param arg1 First list item to compare
 *  @param arg2 Second list item to compare
 *  @returns Return zero if the items are equal. Return -1 if the first arg is less than the second. Otherwise return 1.
 *  @ingroup MprList
 */
typedef int (*MprListCompareProc)(cvoid *arg1, cvoid *arg2);

/**
 *  Add an item to a list
 *  @description Add the specified item to the list. The list must have been previously created via 
 *      mprCreateList. The list will grow as required to store the item
 *  @param list List pointer returned from #mprCreateList
 *  @param item Pointer to item to store
 *  @return Returns a positive integer list index for the inserted item. If the item cannot be inserted due 
 *      to a memory allocation failure, -1 is returned
 *  @ingroup MprList
 */
extern int mprAddItem(MprList *list, cvoid *item);

/**
 *  Append a list
 *  @description Append the contents of one list to another. The list will grow as required to store the item
 *  @param list List pointer returned from #mprCreateList
 *  @param add List whose contents are added
 *  @return Returns a pointer to the original list if successful. Returns NULL on memory allocation errors.
 *  @ingroup MprList
 */
extern MprList *mprAppendList(MprList *list, MprList *add);

/**
 *  Create a list.
 *  @description Creates an empty list. MprList's can store generic pointers. They automatically grow as 
 *      required when items are added to the list. Callers should invoke mprFree when finished with the
 *      list to release allocated storage.
 *  @param ctx Any memory context allocated by the MPR.
 *  @return Returns a pointer to the list. 
 *  @ingroup MprList
 */
extern MprList *mprCreateList(MprCtx ctx);

/**
 *  Copy a list
 *  @description Copy the contents of a list into an existing list. The destination list is cleared first and 
 *      has its dimensions set to that of the source clist.
 *  @param dest Destination list for the copy
 *  @param src Source list
 *  @return Returns zero if successful, otherwise a negative MPR error code.
 *  @ingroup MprList
 */
extern int mprCopyList(MprList *dest, MprList *src);

/**
 *  Duplicate a list
 *  @description Copy the contents of a list into a new list. 
 *  @param ctx Memory context from which to allocate the list. See #mprAlloc
 *  @param src Source list to copy
 *  @return Returns a new list reference
 *  @ingroup MprList
 */
extern MprList *mprDupList(MprCtx ctx, MprList *src);

/**
 *  Clears the list of all items.
 *  @description Resets the list length to zero and clears all items. Existing items are not freed, they 
 *      are only removed from the list.
 *  @param list List pointer returned from mprCreateList.
 *  @ingroup MprList
 */
extern void mprClearList(MprList *list);

/**
 *  Find an item and return its index.
 *  @description Search for an item in the list and return its index.
 *  @param list List pointer returned from mprCreateList.
 *  @param item Pointer to value stored in the list.
 *  @ingroup MprList
 */
extern int mprLookupItem(MprList *list, cvoid *item);

/**
 *  Get the first item in the list.
 *  @description Returns the value of the first item in the list. After calling this routine, the remaining 
 *      list items can be walked using mprGetNextItem.
 *  @param list List pointer returned from mprCreateList.
 *  @ingroup MprList
 */
extern void *mprGetFirstItem(MprList *list);

/**
 *  Get the last item in the list.
 *  @description Returns the value of the last item in the list. After calling this routine, the remaining 
 *      list items can be walked using mprGetPrevItem.
 *  @param list List pointer returned from mprCreateList.
 *  @ingroup MprList
 */
extern void *mprGetLastItem(MprList *list);

/**
 *  Get an list item.
 *  @description Get an list item specified by its index.
 *  @param list List pointer returned from mprCreateList.
 *  @param index Item index into the list. Indexes have a range from zero to the lenghth of the list - 1.
 *  @ingroup MprList
 */
extern void *mprGetItem(MprList *list, int index);

/**
 *  Get the current capacity of the list.
 *  @description Returns the capacity of the list. This will always be equal to or greater than the list length.
 *  @param list List pointer returned from mprCreateList.
 *  @ingroup MprList
 */
extern int mprGetListCapacity(MprList *list);

/**
 *  Get the number of items in the list.
 *  @description Returns the number of items in the list. This will always be less than or equal to the list capacity.
 *  @param list List pointer returned from mprCreateList.
 *  @ingroup MprList
 */
extern int mprGetListCount(MprList *list);

/**
 *  Get the next item in the list.
 *  @description Returns the value of the next item in the list. Before calling
 *      this routine, mprGetFirstItem must be called to initialize the traversal of the list.
 *  @param list List pointer returned from mprCreateList.
 *  @param lastIndex Pointer to an integer that will hold the last index retrieved.
 *  @ingroup MprList
 */
extern void *mprGetNextItem(MprList *list, int *lastIndex);

/**
 *  Get the previous item in the list.
 *  @description Returns the value of the previous item in the list. Before 
 *      calling this routine, mprGetFirstItem and/or mprGetNextItem must be
 *      called to initialize the traversal of the list.
 *  @param list List pointer returned from mprCreateList.
 *  @param lastIndex Pointer to an integer that will hold the last index retrieved.
 *  @ingroup MprList
 */
extern void *mprGetPrevItem(MprList *list, int *lastIndex);

/**
 *  Initialize a list structure
 *  @description If a list is statically declared inside another structure, mprInitList can be used to 
 *      initialize it before use.
 *  @param list Reference to the MprList struct.
 *  @ingroup MprList
 */
extern void mprInitList(MprList *list);

/**
 *  Insert an item into a list at a specific position
 *  @description Insert the item into the list before the specified position. The list will grow as required 
 *      to store the item
 *  @param list List pointer returned from #mprCreateList
 *  @param index Location at which to store the item. The previous item at this index is moved up to make room.
 *  @param item Pointer to item to store
 *  @return Returns the position index (positive integer) if successful. If the item cannot be inserted due 
 *      to a memory allocation failure, -1 is returned
 *  @ingroup MprList
 */
extern int mprInsertItemAtPos(MprList *list, int index, cvoid *item);

/**
 *  Remove an item from the list
 *  @description Search for a specified item and then remove it from the list.
 *      Existing items are not freed, they are only removed from the list.
 *  @param list List pointer returned from mprCreateList.
 *  @param item Item pointer to remove. 
 *  @return Returns zero if successful, otherwise a negative MPR error code.
 *  @ingroup MprList
 */
extern int mprRemoveItem(MprList *list, void *item);

/**
 *  Remove an item from the list
 *  @description Removes the element specified by \a index, from the list. The
 *      list index is provided by mprInsertItem.
 *  @return Returns zero if successful, otherwise a negative MPR error code.
 *  @ingroup MprList
 */
extern int mprRemoveItemAtPos(MprList *list, int index);

/**
 *  Remove the last item from the list
 *  @description Remove the item at the highest index position.
 *      Existing items are not freed, they are only removed from the list.
 *  @param list List pointer returned from mprCreateList.
 *  @return Returns zero if successful, otherwise a negative MPR error code.
 *  @ingroup MprList
 */
extern int mprRemoveLastItem(MprList *list);

/**
 *  Remove a range of items from the list.
 *  @description Remove a range of items from the list. The range is specified
 *      from the \a start index up to and including the \a end index.
 *  @param list List pointer returned from mprCreateList.
 *  @param start Starting item index to remove (inclusive)
 *  @param end Ending item index to remove (inclusive)
 *  @return Returns zero if successful, otherwise a negative MPR error code.
 *  @ingroup MprList
 */
extern int mprRemoveRangeOfItems(MprList *list, int start, int end);

/**
 *  Set a list item
 *  @description Update the list item stored at the specified index
 *  @param list List pointer returned from mprCreateList.
 *  @param index Location to update
 *  @param item Pointer to item to store
 *  @return Returns the old item previously at that location index
 *  @ingroup MprList
 */
extern void *mprSetItem(MprList *list, int index, cvoid *item);

/**
 *  Define the list size limits
 *  @description Define the list initial size and maximum size it can grow to.
 *  @param list List pointer returned from mprCreateList.
 *  @param initialSize Initial size for the list. This call will allocate space for at least this number of items.
 *  @param maxSize Set the maximum limit the list can grow to become.
 *  @return Returns zero if successful, otherwise a negative MPR error code.
 *  @ingroup MprList
 */
extern int mprSetListLimits(MprList *list, int initialSize, int maxSize);

/**
 *  Sort a list
 *  @description Sort a list using the sort ordering dictated by the supplied compare function.
 *  @param list List pointer returned from mprCreateList.
 *  @param compare Comparison function. If null, then a default string comparison is used.
 *  @ingroup MprList
 */
extern void mprSortList(MprList *list, MprListCompareProc compare);

/**
 *  Key value pairs for use with MprList or MprHash
 *  @ingroup MprList
 */
typedef struct MprKeyValue {
    char        *key;               /**< Key string */
    char        *value;             /**< Associated value for the key */
} MprKeyValue;

/**
 *  Create a key / value pair
 *  @description Allocate and initialize a key value pair for use by the MprList or MprHash modules.
 *  @param ctx Any memory context allocated by the MPR.
 *  @param key Key string
 *  @param value Key value string
 *  @returns An initialized MprKeyValue
 *  @ingroup MprList
 */
extern MprKeyValue *mprCreateKeyPair(MprCtx ctx, cchar *key, cchar *value);

/********************************* Logging Services ***************************/
/**
 *  Logging Services
 *  @stability Evolving
 *  @defgroup MprLog MprLog
 *  @see mprError, mprLog, mprSetLogHandler, mprSetLogLevel, mprUserError, mprRawLog, mprFatalError, MprLogHandler
 *      mprGetLogHandler, mprMemoryError, mprStaticAssert, mprStaticError
 */
typedef struct MprLog { int dummy; } MprLog;

/**
 *  Log handler callback type.
 *  @description Callback prototype for the log handler. Used by mprSetLogHandler to define 
 *      a message logging handler to process log and error messages. 
 *  @param file Source filename. Derived by using __FILE__.
 *  @param line Source line number. Derived by using __LINE__.
 *  @param flags Error flags.
 *  @param level Message logging level. Levels are 0-9 with zero being the most verbose.
 *  @param msg Message being logged.
 *  @ingroup MprLog
 */
typedef void (*MprLogHandler)(MprCtx ctx, int flags, int level, cchar *msg);

/**
 *  Set an MPR debug log handler.
 *  @description Defines a callback handler for MPR debug and error log messages. When output is sent to 
 *      the debug channel, the log handler will be invoked to accept the output message.
 *  @param ctx Any memory context allocated by the MPR.
 *  @param handler Callback handler
 *  @param handlerData Callback handler data
 *  @ingroup MprLog
 */
extern void mprSetLogHandler(MprCtx ctx, MprLogHandler handler, void *handlerData);

/**
 *  Get the current MPR debug log handler.
 *  @description Get the log handler defined via #mprSetLogHandler
 *  @param ctx Any memory context allocated by the MPR.
 *  @returns A function of the signature #MprLogHandler
 *  @ingroup MprLog
 */
extern MprLogHandler mprGetLogHandler(MprCtx ctx);

/**
 *  Log an error message.
 *  @description Send an error message to the MPR debug logging subsystem. The 
 *      message will be to the log handler defined by #mprSetLogHandler. It 
 *      is up to the log handler to respond appropriately and log the message.
 *  @param ctx Any memory context allocated by the MPR.
 *  @param fmt Printf style format string. Variable number of arguments to 
 *  @param ... Variable number of arguments for printf data
 *  @ingroup MprLog
 */
extern void mprError(MprCtx ctx, cchar *fmt, ...);

/**
 *  Log a fatal error message and exit.
 *  @description Send a fatal error message to the MPR debug logging subsystem and then exit the application by
 *      calling exit(). The message will be to the log handler defined by #mprSetLogHandler. It 
 *      is up to the log handler to respond appropriately and log the message.
 *  @param ctx Any memory context allocated by the MPR.
 *  @param fmt Printf style format string. Variable number of arguments to 
 *  @param ... Variable number of arguments for printf data
 *  @ingroup MprLog
 */
extern void mprFatalError(MprCtx ctx, cchar *fmt, ...);

/**
 *  Log a memory error message.
 *  @description Send a memory error message to the MPR debug logging subsystem. The message will be 
 *      passed to the log handler defined by #mprSetLogHandler. It is up to the log handler to respond appropriately
 *      to the fatal message, the MPR takes no other action other than logging the message. Typically, a memory 
 *      message will be logged and the application will be shutdown. The preferred method of operation is to define
 *      a memory depletion callback via #mprCreate. This will be invoked whenever a memory allocation error occurs.
 *  @param ctx Any memory context allocated by the MPR.
 *  @param fmt Printf style format string. Variable number of arguments to 
 *  @param ... Variable number of arguments for printf data
 *  @ingroup MprLog
 */
extern void mprMemoryError(MprCtx ctx, cchar *fmt, ...);

/**
 *  Write a message to the diagnostic log file.
 *  @description Send a message to the MPR logging subsystem.
 *  @param level Logging level for this message. The level is 0-9 with zero being the most verbose.
 *  @param ctx Any memory context allocated by the MPR.
 *  @param fmt Printf style format string. Variable number of arguments to 
 *  @param ... Variable number of arguments for printf data
 *  @remarks mprLog is highly useful as a debugging aid when integrating or when developing new modules. 
 *  @ingroup MprLog
 */
extern void mprLog(MprCtx ctx, int level, cchar *fmt, ...);

/**
 *  Write a raw log message to the diagnostic log file.
 *  @description Send a raw message to the MPR logging subsystem. Raw messages do not have any application prefix
 *      attached to the message and do not append a newline to the message.
 *  @param level Logging level for this message. The level is 0-9 with zero being the most verbose.
 *  @param ctx Any memory context allocated by the MPR.
 *  @param fmt Printf style format string. Variable number of arguments to 
 *  @param ... Variable number of arguments for printf data
 *  @remarks mprLog is highly useful as a debugging aid when integrating or when developing new modules. 
 *  @ingroup MprLog
 */
extern void mprRawLog(MprCtx ctx, int level, cchar *fmt, ...);

/**
 *  Output an assertion failed message.
 *  @description This will emit an assertion failed message to the standard error output. It will bypass the logging
 *      system.
 *  @param loc Source code location string. Use MPR_LOC to define a file name and line number string suitable for this
 *      parameter.
 *  @param msg Simple string message to output
 *  @ingroup MprLog
 */
extern void mprStaticAssert(cchar *loc, cchar *msg);

/**
 *  Write a message to the diagnostic log file without allocating any memory. Useful for log messages from within the
 *      memory allocator.
 *  @description Send a message to the MPR logging subsystem. This will not allocate any memory while formatting the 
 *      message. The formatted message string will be truncated in size to #MPR_MAX_STRING bytes. 
 *  @param ctx Any memory context allocated by the MPR.
 *  @param fmt Printf style format string. Variable number of arguments to 
 *  @param ... Variable number of arguments for printf data
 *  @ingroup MprLog
 */
extern void mprStaticError(MprCtx ctx, cchar *fmt, ...);

/**
 *  Display an error message to the user.
 *  @description Display an error message to the user and then send it to the 
 *      MPR debug logging subsystem. The message will be passed to the log 
 *      handler defined by mprSetLogHandler. It is up to the log handler to 
 *      respond appropriately and display the message to the user.
 *  @param ctx Any memory context allocated by the MPR.
 *  @param fmt Printf style format string. Variable number of arguments to 
 *  @param ... Variable number of arguments for printf data
 *  @ingroup MprLog
 */
extern void mprUserError(MprCtx ctx, cchar *fmt, ...);

/******************************** Hash Table Service ************************/
/**
 *  Hash table entry structure.
 *  @description Each hash entry has a descriptor entry. This is used to manage the hash table link chains.
 *  @see MprHash, mprAddHash, mprAddDuplicateHash, mprCopyHash, mprCreateHash, mprGetFirstHash, mprGetNextHash,
 *      mprGethashCount, mprLookupHash, mprLookupHashEntry, mprRemoveHash, mprFree, mprCreateKeyPair
 *  @stability Evolving.
 *  @defgroup MprHash MprHash
 */
typedef struct MprHash {
    struct MprHash *next;               /**< Next symbol in hash chain */
    char            *key;               /**< Hash key */
    cvoid           *data;              /**< Pointer to symbol data */
    int             bucket;             /**< Hash bucket index */
} MprHash;

/**
 *  Hash table control structure
 */
typedef struct MprHashTable {
    MprHash         **buckets;          /**< Hash collision bucket table */
    int             hashSize;           /**< Size of the buckets array */
    int             count;              /**< Number of symbols in the table */
} MprHashTable;

/**
 *  Add a symbol value into the hash table
 *  @description Associate an arbitrary value with a string symbol key and insert into the symbol table.
 *  @param table Symbol table returned via mprCreateSymbolTable.
 *  @param key String key of the symbole entry to delete.
 *  @param ptr Arbitrary pointer to associate with the key in the table.
 *  @return Integer count of the number of entries.
 *  @ingroup MprHash
 */
extern MprHash *mprAddHash(MprHashTable *table, cchar *key, cvoid *ptr);

/**
 *  Add a duplicate symbol value into the hash table
 *  @description Add a symbol to the hash which may clash with an existing entry. Duplicate symbols can be added to
 *      the hash, but only one may be retrieved via #mprLookupHash. To recover duplicate entries walk the hash using
 *      #mprGetNextHash.
 *  @param table Symbol table returned via mprCreateSymbolTable.
 *  @param key String key of the symbole entry to delete.
 *  @param ptr Arbitrary pointer to associate with the key in the table.
 *  @return Integer count of the number of entries.
 *  @ingroup MprHash
 */
extern MprHash *mprAddDuplicateHash(MprHashTable *table, cchar *key, cvoid *ptr);

/**
 *  Copy a hash table
 *  @description Create a new hash table and copy all the entries from an existing table.
 *  @param ctx Any memory context allocated by the MPR.
 *  @param table Symbol table returned via mprCreateSymbolTable.
 *  @return A new hash table initialized with the contents of the original hash table.
 *  @ingroup MprHash
 */
extern MprHashTable *mprCopyHash(MprCtx ctx, MprHashTable *table);

/**
 *  Create a hash table
 *  @description Creates a hash table that can store arbitrary objects associated with string key values.
 *  @param ctx Any memory context allocated by the MPR.
 *  @param hashSize Size of the hash table for the symbol table. Should be a prime number.
 *  @return Returns a pointer to the allocated symbol table. Caller should use mprFree to dispose of the table 
 *      when complete.
 *  @ingroup MprHash
 */
extern MprHashTable *mprCreateHash(MprCtx ctx, int hashSize);

/**
 *  Return the first symbol in a symbol entry
 *  @description Prepares for walking the contents of a symbol table by returning the first entry in the symbol table.
 *  @param table Symbol table returned via mprCreateSymbolTable.
 *  @return Pointer to the first entry in the symbol table.
 *  @ingroup MprHash
 */
extern MprHash *mprGetFirstHash(MprHashTable *table);

/**
 *  Return the next symbol in a symbol entry
 *  @description Continues walking the contents of a symbol table by returning
 *      the next entry in the symbol table. A previous call to mprGetFirstSymbol
 *      or mprGetNextSymbol is required to supply the value of the \a last
 *      argument.
 *  @param table Symbol table returned via mprCreateSymbolTable.
 *  @param last Symbol table entry returned via mprGetFirstSymbol or mprGetNextSymbol.
 *  @return Pointer to the first entry in the symbol table.
 *  @ingroup MprHash
 */
extern MprHash *mprGetNextHash(MprHashTable *table, MprHash *last);

/**
 *  Return the count of symbols in a symbol entry
 *  @description Returns the number of symbols currently existing in a symbol table.
 *  @param table Symbol table returned via mprCreateSymbolTable.
 *  @return Integer count of the number of entries.
 *  @ingroup MprHash
 */
extern int mprGetHashCount(MprHashTable *table);

/**
 *  Lookup a symbol in the hash table.
 *  @description Lookup a symbol key and return the value associated with that key.
 *  @param table Symbol table returned via mprCreateSymbolTable.
 *  @param key String key of the symbole entry to delete.
 *  @return Value associated with the key when the entry was inserted via mprInsertSymbol.
 *  @ingroup MprHash
 */
extern cvoid *mprLookupHash(MprHashTable *table, cchar *key);

/**
 *  Lookup a symbol in the hash table and return the hash entry
 *  @description Lookup a symbol key and return the hash table descriptor associated with that key.
 *  @param table Symbol table returned via mprCreateSymbolTable.
 *  @param key String key of the symbole entry to delete.
 *  @return MprHash table structure for the entry
 *  @ingroup MprHash
 */
extern MprHash *mprLookupHashEntry(MprHashTable *table, cchar *key);

/**
 *  Remove a symbol entry from the hash table.
 *  @description Removes a symbol entry from the symbol table. The entry is looked up via the supplied \a key.
 *  @param table Symbol table returned via mprCreateSymbolTable.
 *  @param key String key of the symbole entry to delete.
 *  @return Returns zero if successful, otherwise a negative MPR error code is returned.
 *  @ingroup MprHash
 */
extern int mprRemoveHash(MprHashTable *table, cchar *key);

/********************************** File Service ******************************/
/*
 *  Prototypes for file system switch methods
 */
typedef bool            (*MprAccessFileProc)(struct MprFileSystem *fs, cchar *path, int omode);
typedef int             (*MprDeleteFileProc)(struct MprFileSystem *fs, cchar *path);
typedef int             (*MprDeleteDirProc)(struct MprFileSystem *fs, cchar *path);
typedef int             (*MprGetPathInfoProc)(struct MprFileSystem *fs, cchar *path, struct MprPath *info);
typedef char            *(*MprGetPathLinkProc)(struct MprFileSystem *fs, cchar *path);
typedef int             (*MprMakeDirProc)(struct MprFileSystem *fs, cchar *path, int perms);
typedef int             (*MprMakeLinkProc)(struct MprFileSystem *fs, cchar *path, cchar *target, int hard);
typedef int             (*MprCloseFileProc)(struct MprFile *file);
typedef int             (*MprReadFileProc)(struct MprFile *file, void *buf, uint size);
typedef long            (*MprSeekFileProc)(struct MprFile *file, int seekType, long distance);
typedef int             (*MprSetBufferedProc)(struct MprFile *file, int initialSize, int maxSize);
typedef int             (*MprWriteFileProc)(struct MprFile *file, cvoid *buf, uint count);

#if !DOXYGEN
/* Work around doxygen bug */
typedef struct MprFile* (*MprOpenFileProc)(MprCtx ctx, struct MprFileSystem *fs, cchar *path, int omode, int perms);
#endif

/**
 *  File system service
 *  @description The MPR provides a file system abstraction to support non-disk based file access such as flash or 
 *      other ROM based file systems. The MprFileSystem structure defines a virtual file system interface that
 *      will be invoked by the various MPR file routines.
 */
typedef struct MprFileSystem {
    MprAccessFileProc   accessPath;     /**< Virtual access file routine */
    MprDeleteFileProc   deletePath;     /**< Virtual delete file routine */
    MprGetPathInfoProc  getPathInfo;    /**< Virtual get file information routine */
    MprGetPathLinkProc  getPathLink;    /**< Virtual get the symbolic link target */
    MprMakeLinkProc     makeLink;       /**< Virtual make directory routine */
    MprMakeDirProc      makeDir;        /**< Virtual make link routine */
    MprOpenFileProc     openFile;       /**< Virtual open file routine */
    MprCloseFileProc    closeFile;      /**< Virtual close file routine */
    MprReadFileProc     readFile;       /**< Virtual read file routine */
    MprSeekFileProc     seekFile;       /**< Virtual seek file routine */
    MprSetBufferedProc  setBuffered;    /**< Virtual set buffered I/O routine */
    MprWriteFileProc    writeFile;      /**< Virtual write file routine */

    struct MprFile      *stdError;      /**< Standard error file */
    struct MprFile      *stdInput;      /**< Standard input file */
    struct MprFile      *stdOutput;     /**< Standard output file */

    bool                caseSensitive;  /**< Path comparisons are case sensitive */
    bool                hasDriveSpecs;  /**< Paths can have drive specifications */
    char                *separators;    /**< Filename path separators. First separator is the preferred separator. */
    char                *newline;       /**< Newline for text files */
    cchar               *root;          /**< Root file path */

#if BLD_WIN_LIKE
    char            *cygdrive;          /**< Cygwin drive root */
#endif

} MprFileSystem;


#if BLD_FEATURE_ROMFS
/*
 *  A RomInode is created for each file in the Rom file system.
 */
typedef struct  MprRomInode {
    char            *path;              /* File path */
    uchar           *data;              /* Pointer to file data */
    int             size;               /* Size of file */
    int             num;                /* Inode number */
} MprRomInode;

typedef struct MprRomFileSystem {
    MprFileSystem   fileSystem;
    MprHashTable    *fileIndex;
    MprRomInode     *romInodes;
    char            *root;
    int             rootLen;
} MprRomFileSystem;
#elif BREW


typedef struct MprBrewFileSystem {
    MprFileSystem   fileSystem;
    IFileMgr        *fileMgr;           /* File manager */
} MprBrewFileSystem;
#else

typedef MprFileSystem MprDiskFileSystem;
#endif

/*
 *  File system initialization routines
 */
extern MprFileSystem *mprCreateFileSystem(MprCtx ctx, cchar *path);
#if BLD_FEATURE_ROMFS
    extern MprRomFileSystem *mprCreateRomFileSystem(MprCtx ctx, cchar *path);
    extern int mprSetRomFileSystem(MprCtx ctx, MprRomInode *inodeList);
#elif BREW
    extern MprBrewFileSystem *mprCreateBrewFileSystem(MprCtx ctx, cchar *path);
#else
    extern MprDiskFileSystem *mprCreateDiskFileSystem(MprCtx ctx, cchar *path);
#endif

extern void mprAddFileSystem(MprCtx ctx, MprFileSystem *fs);
extern MprFileSystem *mprLookupFileSystem(MprCtx ctx, cchar *path);
extern void mprSetPathSeparators(MprCtx ctx, cchar *path, cchar *separators);
extern void mprSetPathNewline(MprCtx ctx, cchar *path, cchar *newline);

/**
 *  File I/O Module
 *  @description MprFile is the cross platform File I/O abstraction control structure. An instance will be
 *       created when a file is created or opened via #mprOpen.
 *  @stability Evolving.
 *  @see MprFile mprClose mprGets mprOpen mprPutc mprPuts mprRead mprSeek mprWrite mprWriteString mprWriteFormat
 *      mprFlush MprFile mprGetc mprDisableFileBuffering mprEnableFileBuffering mprGetFileSize 
 *      mprGetFilePosition mprPeekc
 *
 *  @defgroup MprFile MprFile
 */
typedef struct MprFile {
#if BLD_DEBUG
    cchar           *path;              /**< Filename */
#endif
    MprFileSystem   *fileSystem;        /**< File system owning this file */
    MprBuf          *buf;               /**< Buffer for I/O if buffered */
    MprOffset       pos;                /**< Current read position  */
    MprOffset       iopos;              /**< Raw I/O position  */
    MprOffset       size;               /**< Current file size */
    int             mode;               /**< File open mode */
    int             perms;              /**< File permissions */
#if BLD_FEATURE_ROMFS
    MprRomInode     *inode;             /**< Reference to ROM file */
#endif
#if BREW
    IFile           *fd;                /**< File handle */
#else
    int             fd;                 /**< File handle */
#endif
} MprFile;


/**
 *  Attach to an existing file descriptor
 *  @description Attach a file to an open file decriptor and return a file object.
 *  @param ctx Any memory context allocated by the MPR.
 *  @param fd File descriptor to attach to
 *  @param name Descriptive name for the file.
 *  @param omode Posix style file open mode mask. The open mode may contain 
 *      the following mask values ored together:
 *      @li O_RDONLY Open read only
 *      @li O_WRONLY Open write only
 *      @li O_RDWR Open for read and write
 *      @li O_CREAT Create or re-create
 *      @li O_TRUNC Truncate
 *      @li O_BINARY Open for binary data
 *      @li O_TEXT Open for text data
 *      @li O_EXCL Open with an exclusive lock
 *      @li O_APPEND Open to append
 *  @return Returns an MprFile object to use in other file operations.
 *  @ingroup MprFile
 */
extern MprFile *mprAttachFd(MprCtx ctx, int fd, cchar *name, int omode);

/**
 *  Disable file buffering
 *  @description Disable any buffering of data when using the buffer.
 *  @param file File instance returned from #mprOpen
 *  @ingroup MprFile
 */
extern void mprDisableFileBuffering(MprFile *file);

/**
 *  Enable file buffering
 *  @description Enable data buffering when using the buffer.
 *  @param file File instance returned from #mprOpen
 *  @param size Size to allocate for the buffer.
 *  @param maxSize Maximum size the data buffer can grow to
 *  @ingroup MprFile
 */
extern int mprEnableFileBuffering(MprFile *file, int size, int maxSize);

/**
 *  Flush any buffered write data
 *  @description Write buffered write data and then reset the internal buffers.
 *  @param file Pointer to an MprFile object returned via MprOpen.
 *  @return Zero if successful, otherwise a negative MPR error code.
 *  @ingroup MprFile
 */
extern int mprFlush(MprFile *file);

/**
 *  Return the current file position
 *  @description Return the current read/write file position.
 *  @param file A file object returned from #mprOpen
 *  @returns The current file offset position if successful. Returns a negative MPR error code on errors.
 *  @ingroup MprFile
 */
extern MprOffset mprGetFilePosition(MprFile *file);

/**
 *  Get the size of the file
 *  @description Return the current file size
 *  @param file A file object returned from #mprOpen
 *  @returns The current file size if successful. Returns a negative MPR error code on errors.
 *  @ingroup MprFile
 */
extern MprOffset mprGetFileSize(MprFile *file);

/**
 *  Read a line from the file.
 *  @description Read a single line from the file and advance the read position. Lines are delimited by the 
 *      newline character. The newline is not included in the returned buffer.
 *  @param file Pointer to an MprFile object returned via MprOpen.
 *  @param buf Pre-allocated buffer to contain the line of data.
 *  @param size Size of \a buf.
 *  @return The number of characters read into \a buf.
 *  @ingroup MprFile
 */
extern char *mprGets(MprFile *file, char *buf, uint size);

/**
 *  Read a character from the file.
 *  @description Read a single character from the file and advance the read position.
 *  @param file Pointer to an MprFile object returned via MprOpen.
 *  @return If successful, return the character just read. Otherwise return a negative MPR error code.
 *      End of file is signified by reading 0.
 *  @ingroup MprFile
 */
extern int mprGetc(MprFile *file);

/**
 *  Return a file object for the Stdout I/O channel
 *  @param ctx Any memory context allocated by the MPR.
 *  @returns A file object
 */
extern MprFile *mprGetStdout(MprCtx ctx);

/**
 *  Return a file object for the Stdin I/O channel
 *  @param ctx Any memory context allocated by the MPR.
 *  @returns A file object
 */
extern MprFile *mprGetStdin(MprCtx ctx);

/**
 *  Return a file object for the Stderr I/O channel
 *  @param ctx Any memory context allocated by the MPR.
 *  @returns A file object
 */
extern MprFile *mprGetStderr(MprCtx ctx);

/**
 *  Open a file
 *  @description Open a file and return a file object.
 *  @param ctx Any memory context allocated by the MPR.
 *  @param filename String containing the filename to open or create.
 *  @param omode Posix style file open mode mask. The open mode may contain 
 *      the following mask values ored together:
 *      @li O_RDONLY Open read only
 *      @li O_WRONLY Open write only
 *      @li O_RDWR Open for read and write
 *      @li O_CREAT Create or re-create
 *      @li O_TRUNC Truncate
 *      @li O_BINARY Open for binary data
 *      @li O_TEXT Open for text data
 *      @li O_EXCL Open with an exclusive lock
 *      @li O_APPEND Open to append
 *  @param perms Posix style file permissions mask.
 *  @return Returns an MprFile object to use in other file operations.
 *  @ingroup MprFile
 */
extern MprFile *mprOpen(MprCtx ctx, cchar *filename, int omode, int perms);

/**
 *  Non-destructively read a character from the file.
 *  @description Read a single character from the file without advancing the read position.
 *  @param file Pointer to an MprFile object returned via MprOpen.
 *  @return If successful, return the character just read. Otherwise return a negative MPR error code.
 *      End of file is signified by reading 0.
 *  @ingroup MprFile
 */
extern int mprPeekc(MprFile *file);

/**
 *  Write a character to the file.
 *  @description Writes a single character to the file. Output is buffered and is
 *      flushed as required or when mprClose is called.
 *  @param file Pointer to an MprFile object returned via MprOpen.
 *  @param c Character to write
 *  @return One if successful, otherwise returns a negative MPR error code on errors.
 *  @ingroup MprFile
 */
extern int mprPutc(MprFile *file, int c);

/**
 *  Write a string to the file.
 *  @description Writes a string to the file. Output is buffered and is flushed as required or when mprClose is called.
 *  @param file Pointer to an MprFile object returned via MprOpen.
 *  @param str String to write
 *  @return The number of characters written to the file. Returns a negative MPR error code on errors.
 *  @ingroup MprFile
 */
extern int mprPuts(MprFile *file, cchar *str);

/**
 *  Read data from a file.
 *  @description Reads data from a file. 
 *  @param file Pointer to an MprFile object returned via MprOpen.
 *  @param buf Buffer to contain the read data.
 *  @param size Size of \a buf in characters.
 *  @return The number of characters read from the file. Returns a negative MPR error code on errors.
 *  @ingroup MprFile
 */
extern int mprRead(MprFile *file, void *buf, uint size);

/**
 *  Seek the I/O pointer to a new location in the file.
 *  @description Move the position in the file to/from which I/O will be performed in the file. Seeking prior 
 *      to a read or write will cause the next I/O to occur at that location.
 *  @param file Pointer to an MprFile object returned via MprOpen.
 *  @param seekType Seek type may be one of the following three values:
 *      @li SEEK_SET    Seek to a position relative to the start of the file
 *      @li SEEK_CUR    Seek relative to the current position
 *      @li SEEK_END    Seek relative to the end of the file
 *  @param distance A positive or negative byte offset.
 *  @return Returns the new file position if successful otherwise a negative MPR error code is returned.
 *  @ingroup MprFile
 */
extern long mprSeek(MprFile *file, int seekType, long distance);

/**
 *  Write data to a file.
 *  @description Writes data to a file. 
 *  @param file Pointer to an MprFile object returned via MprOpen.
 *  @param buf Buffer containing the data to write.
 *  @param count Cound of characters in \a buf to write
 *  @return The number of characters actually written to the file. Returns a negative MPR error code on errors.
 *  @ingroup MprFile
 */
extern int mprWrite(MprFile *file, cvoid *buf, uint count);

/**
 *  Write a string to a file.
 *  @description Writes a string to a file. 
 *  @param file Pointer to an MprFile object returned via MprOpen.
 *  @param str String to write
 *  @return The number of characters actually written to the file. Returns a negative MPR error code on errors.
 *  @ingroup MprFile
 */
extern int mprWriteString(MprFile *file, cchar *str);

/**
 *  Write formatted data to a file.
 *  @description Writes a formatted string to a file. 
 *  @param file Pointer to an MprFile object returned via MprOpen.
 *  @param fmt Format string
 *  @return The number of characters actually written to the file. Returns a negative MPR error code on errors.
 *  @ingroup MprFile
 */
extern int mprWriteFormat(MprFile *file, cchar *fmt, ...);

/********************************** Paths **********************************/

/**
 *  Path (filename) Information
 *  @description MprPath is the cross platform Path (filename) information structure.
 *  @stability Evolving.
 *  @see MprPath mprComparePath mprCopyPath mprDeletePath mprGetAbsPath mprGetCurrentPath
 *      mprGetPathBase mprGetPathDir mprGetPathFiles mprGetPathExtension mprGetPathLink mprGetPathParent 
 *      mprGetPathNewline mprGetPathSeparators mprGetPortablePath mprGetRelPath mprGetTempPath  mprGetTransformedPath
 *      mprIsAbsPath mprIsRelPath mprMakeDir mprMakeLink mprGetNormalizedPath mprJoinPath mprJoinPathExt mprMapSeparators 
 *      mprPathExists mprSearchPath mprTruncatePath mprTrimExtension
 *      MprFile
 *  @defgroup MprPath MprPath
 */
typedef struct MprPath {
    MprTime         atime;              /**< Access time */
    MprTime         ctime;              /**< Create time */
    MprTime         mtime;              /**< Modified time */
    int64           size;               /**< File length */
    uint            inode;              /**< Inode number */
    bool            isDir;              /**< Set if directory */
    bool            isLink;             /**< Set if symbolic link */
    bool            isReg;              /**< Set if a regular file */
    bool            caseMatters;        /**< Case comparisons matter */
    int             perms;              /**< Permission mask */
    int             valid;              /**< Valid data bit */
    int             checked;            /**< Path has been checked */
} MprPath;

/**
 *  Directory entry description
 *  @description The MprGetDirList will create a list of directory entries.
 */
typedef struct MprDirEntry {
    char            *name;              /**< Name of the file */
    MprTime         lastModified;       /**< Time the file was last modified */
    MprOffset       size;               /**< Size of the file */
    bool            isDir;              /**< True if the file is a directory */
    bool            isLink;             /**< True if the file symbolic link */
} MprDirEntry;

/**
 *  Copy a file
 *  @description Create a new copy of a file with the specified open permissions mode.
 *  @param ctx Any memory context allocated by the MPR.
 *  @param from Path of the existing file to copy
 *  @param to Name of the new file copy
 *  @param omode Posix style file open mode mask. See #mprOpen for the various modes.
 *  @returns True if the file exists and can be accessed
 *  @ingroup MprPath
 */
extern int mprCopyPath(MprCtx ctx, cchar *from, cchar *to, int omode);

/**
 *  Return the current working directory
 *  @param ctx Any memory context allocated by the MPR.
 *  @return Returns an allocated string with the current working directory as an absolute path.
 */
extern char *mprGetCurrentPath(MprCtx ctx);

/**
 *  Delete a file.
 *  @description Delete a file or directory.
 *  @param ctx Any memory context allocated by the MPR.
 *  @param path String containing the path to delete. 
 *  @return Returns zero if successful otherwise a negative MPR error code is returned.
 *  @ingroup MprPath
 */
extern int mprDeletePath(MprCtx ctx, cchar *path);

/**
 *  Convert a path to an absolute path
 *  @description Get an absolute (canonical) equivalent representation of a path. 
 *  @param ctx Any memory context allocated by the MPR.
 *  @param path Path to examine
 *  @returns An absolute path. Caller should free via #mprFree
 *  @ingroup MprPath
 */
extern char *mprGetAbsPath(MprCtx ctx, cchar *path);

/**
 *  Get a path formatted according to the native O/S conventions.
 *  @description Get an equivalent absolute path formatted using the directory separators native to the O/S platform.
 *  On Windows, it will use backward slashes ("\") as the directory separator and will contain a drive specification.
 *  @param ctx Any memory context allocated by the MPR.
 *  @param path Path name to examine
 *  @returns An allocated string containing the new path. Caller must free using #mprFree.
 *  @ingroup MprPath
 */
extern char *mprGetNativePath(MprCtx ctx, cchar *path);

/**
 *  Get the base portion of a path
 *  @description Get the base portion of a path by stripping off all directory components
 *  @param ctx Any memory context allocated by the MPR.
 *  @param path Path name to examine
 *  @returns A path without any directory portion. The path is a reference into the original file string and 
 *      should not be freed. 
 *  @ingroup MprPath
 */
extern char *mprGetPathBase(MprCtx ctx, cchar *path);

/**
 *  Get the directory portion of a path
 *  @description Get the directory portion of a path by stripping off the base name.
 *  @param ctx Any memory context allocated by the MPR.
 *  @param path Path name to examine
 *  @returns A new string containing the directory name. Caller must free.
 *  @ingroup MprPath
 */
extern char *mprGetPathDir(MprCtx ctx, cchar *path);

/**
 *  Create a directory list of files.
 *  @description Get the list of files in a directory and return a list.
 *  @param ctx Any memory context allocated by the MPR.
 *  @param dir Directory to list.
 *  @param enumDirs Set to true to enumerate directory entries as well as regular paths. 
 *  @returns A list (MprList) of directory paths. Each path is a regular string owned by the list object.
 *      Use #mprFree to free the memory for the list and directory paths.
 *  @ingroup MprPath
 */
extern MprList *mprGetPathFiles(MprCtx ctx, cchar *dir, bool enumDirs);

/**
 *  Get the file extension portion of a path
 *  @description Get the file extension portion of a path. The file extension is the portion starting with the last "."
 *      in the path. It thus includes "." as the first charcter.
 *  @param ctx Any memory context allocated by the MPR.
 *  @param path Path name to examine
 *  @returns A path extension. The extension is a reference into the original file string and should not be freed.
 *  @ingroup MprPath
 */
extern cchar *mprGetPathExtension(MprCtx ctx, cchar *path);

/**
    Get the target of a symbolic link.
    @description Return the path pointed to by a symbolic link. Not all platforms support symbolic links.
    @param ctx Any memory context allocated by the MPR.
    @param path Path name to examine
    @returns A path representing the target of the symbolic link. Caller must free.
    @ingroup MprPath
 */
extern char *mprGetPathLink(MprCtx ctx, cchar *path);

/**
 *  Return information about a file represented by a path.
 *  @description Returns file status information regarding the \a path.
 *  @param ctx Any memory context allocated by the MPR.
 *  @param path String containing the path to query.
 *  @param info Pointer to a pre-allocated MprPath structure.
 *  @return Returns zero if successful, otherwise a negative MPR error code is returned.
 *  @ingroup MprPath
 */
extern int mprGetPathInfo(MprCtx ctx, cchar *path, MprPath *info);

/**
 *  Get the parent directory of a path
 *  @param ctx Any memory context allocated by the MPR.
 *  @param path Path name to examine
 *  @returns An allocated string containing the parent directory. Caller must free using #mprFree.
 *  @ingroup MprPath
 */
extern char *mprGetPathParent(MprCtx ctx, cchar *path);

/**
 *  Get the path directory separator.
 *  Return the directory separator characters used to separate directories on a given file system. Typically "/" or "\"
 *      The first entry is the default separator.
 *  @param ctx Any memory context allocated by the MPR.
 *  @param path Use this path to specify either the root of the file system or a file on the file system.
 *  @returns The string of path separators. The first entry is the default separator.
 *  @ingroup MprPath
 */
extern cchar *mprGetPathSeparators(MprCtx ctx, cchar *path);

/**
 *  Get the file newline character string for a given path.
 *  Return the character string used to delimit new lines in text files.
 *  @param ctx Any memory context allocated by the MPR.
 *  @param path Use this path to specify either the root of the file system or a file on the file system.
 *  @returns A string used to delimit new lines. This is typically "\n" or "\r\n"
 *  @ingroup MprPath
 */
extern cchar *mprGetPathNewline(MprCtx ctx, cchar *path);

/**
 *  Get a portable path 
 *  @description Get an equivalent absolute path that is somewhat portable. 
 *      This means it will use forward slashes ("/") as the directory separator.
 *  @param ctx Any memory context allocated by the MPR.
 *  @param path Path name to examine
 *  @returns An allocated string containing the new path. Caller must free using #mprFree.
 *  @ingroup MprPath
 */
extern char *mprGetPortablePath(MprCtx ctx, cchar *path);

/**
 *  Get a relative path
 *  @description Get an equivalent path that is relative to the application's current working directory.
 *  @param ctx Any memory context allocated by the MPR.
 *  @param path Path name to examine
 *  @returns An allocated string containing the relative directory. Caller must free using #mprFree.
 *  @ingroup MprPath
 */
extern char *mprGetRelPath(MprCtx ctx, cchar *path);

/**
 *  Make a temporary file.
 *  @description Thread-safe way to make a unique temporary file. 
 *  @param ctx Any memory context allocated by the MPR.
 *  @param tmpDir Base directory in which the temp file will be allocated.
 *  @return An allocated string containing the path of the temp file.
 *  @ingroup MprPath
 */
extern char *mprGetTempPath(MprCtx ctx, cchar *tmpDir);

/*
 *  Flags for mprGetTransformedPath
 */
#define MPR_PATH_ABS            0x1     /* Normalize to an absolute path */
#define MPR_PATH_REL            0x2     /* Normalize to an relative path */
#define MPR_PATH_CYGWIN         0x4     /* Normalize to a cygwin path */
#define MPR_PATH_NATIVE_SEP     0x8     /* Use native path separators */

/**
 *  Transform a path
 *  @description A path is transformed by cleaning and then transforming according to the flags.
 *  @param ctx Any memory context allocated by the MPR.
 *  @param path First path to compare
 *  @param flags Flags to modify the path representation.
 *  @returns A newly allocated, clean path. Caller should free via #mprFree
 *  @ingroup MprPath
 */
extern char *mprGetTransformedPath(MprCtx ctx, cchar *path, int flags);

/**
 *  Determine if a path is absolute
 *  @param ctx Any memory context allocated by the MPR.
 *  @param path Path name to examine
 *  @returns True if the path is absolue
 *  @ingroup MprPath
 */ 
extern bool mprIsAbsPath(MprCtx ctx, cchar *path);

/**
 *  Determine if a path is relative
 *  @param ctx Any memory context allocated by the MPR.
 *  @param path Path name to examine
 *  @returns True if the path is relative
 *  @ingroup MprPath
 */ 
extern bool mprIsRelPath(MprCtx ctx, cchar *path);

/**
 *  Join paths
 *  @description Resolve one path relative to another
 *  @param ctx Any memory context allocated by the MPR.
 *  @param dir Directory path name to test use as the base/dir.
 *  @param other Other path name to resolve against path.
 *  @returns Allocated string containing the resolved path.
 *  @ingroup MprPath
 */
extern char *mprJoinPath(MprCtx ctx, cchar *dir, cchar *other);

/**
 *  Join an extension to a path
 *  @description Add an extension to a path if it does not already have one.
 *  @param ctx Any memory context allocated by the MPR.
 *  @param dir Directory path name to test use as the base/dir.
 *  @param ext Extension to add. Must have period prefix.
 *  @returns Allocated string containing the resolved path.
 *  @ingroup MprPath
 */
extern char *mprJoinPathExt(MprCtx ctx, cchar *dir, cchar *ext);

/**
 *  Make a directory
 *  @description Make a directory using the supplied path. Intermediate directories are created as required.
 *  @param ctx Any memory context allocated by the MPR.
 *  @param path String containing the directory pathname to create.
 *  @param makeMissing If true make all required intervening directory segments.
 *  @param perms Posix style file permissions mask.
 *  @return Returns zero if successful, otherwise a negative MPR error code is returned.
 *  @ingroup MprPath
 */
extern int mprMakeDir(MprCtx ctx, cchar *path, int perms, bool makeMissing);

/**
    Make a link
    @description Make a link to the specified target path. This will make symbolic or hard links depending on the value
        of the hard parameter
    @param ctx Any memory context allocated by the MPR.
    @param path String containing the directory pathname to create.
    @param target String containing the target file or directory to link to.
    @param hard If true, make a hard link, otherwise make a soft link.
    @return Returns zero if successful, otherwise a negative MPR error code is returned.
    @ingroup MprPath
 */
extern int mprMakeLink(MprCtx ctx, cchar *path, cchar *target, bool hard);

/**
 *  Normalize a path
 *  @description A path is normalized by redundant segments such as "./" and "../dir" and duplicate 
 *      path separators. Path separators are mapped. Paths are not converted to absolute paths.
 *  @param ctx Any memory context allocated by the MPR.
 *  @param path First path to compare
 *  @returns A newly allocated, clean path. Caller should free via #mprFree
 *  @ingroup MprPath
 */
extern char *mprGetNormalizedPath(MprCtx ctx, cchar *path);

/**
 *  Map the separators in a path.
 *  @description Map the directory separators in a path to the specified separators. This is useful to change from
 *      backward to forward slashes when dealing with Windows paths.
 *  @param ctx Any memory context allocated by the MPR.
 *  @param path Path name to examine
 *  @param separator Separator character to use.
 *  @returns An allocated string containing the parent directory. Caller must free using #mprFree.
 *  @ingroup MprPath
 */
extern void mprMapSeparators(MprCtx ctx, char *path, int separator);

extern bool mprIsPathSeparator(MprCtx ctx, cchar *path, cchar c);
extern int mprGetPathSeparator(MprCtx ctx, cchar *path);
extern cchar *mprGetFirstPathSeparator(MprCtx ctx, cchar *path);
extern cchar *mprGetLastPathSeparator(MprCtx ctx, cchar *path);

/**
 *  Determine if a file exists for a path name and can be accessed
 *  @description Test if a file can be accessed for a given mode
 *  @param ctx Any memory context allocated by the MPR.
 *  @param path Path name to test
 *  @param omode Posix style file open mode mask. See #mprOpen for the various modes.
 *  @returns True if the file exists and can be accessed
 *  @ingroup MprPath
 */
extern bool mprPathExists(MprCtx ctx, cchar *path, int omode);

extern char *mprResolvePath(MprCtx ctx, cchar *path, cchar *other);

/**
 *  Compare two paths if they are the same
 *  @description Compare two paths to see if they are equal. This normalizes the paths to absolute paths first before
        comparing. It does handle case sensitivity appropriately.
 *  @param ctx Any memory context allocated by the MPR.
 *  @param path1 First path to compare
 *  @param path2 Second path to compare
 *  @returns True if the file exists and can be accessed
 *  @ingroup MprPath
 */
extern int mprSamePath(MprCtx ctx, cchar *path1, cchar *path2);

/**
 *  Compare two paths if they are the same for a given length.
 *  @description Compare two paths to see if they are equal. This normalizes the paths to absolute paths first before
        comparing. It does handle case sensitivity appropriately. The len parameter 
 *      if non-zero, specifies how many characters of the paths to compare.
 *  @param ctx Any memory context allocated by the MPR.
 *  @param path1 First path to compare
 *  @param path2 Second path to compare
 *  @param len How many characters to compare.
 *  @returns True if the file exists and can be accessed
 *  @ingroup MprPath
 */
extern int mprSamePathCount(MprCtx ctx, cchar *path1, cchar *path2, int len);

/*
 *  Flags for mprSearchForFile
 */
#define MPR_SEARCH_EXE      0x1         /* Search for an executable */

/*
 *  Search path separator
 */
#if BLD_WIN_LIKE
#define MPR_SEARCH_SEP      ";"
#define MPR_SEARCH_SEP_CHAR ';'
#else
#define MPR_SEARCH_SEP      ":"
#define MPR_SEARCH_SEP_CHAR ':'
#endif

/**
 *  Search for a path
 *  @description Search for a file using a given set of search directories
 *  @param ctx Any memory context allocated by the MPR.
 *  @param path Path name to locate. Must be an existing file or directory.
 *  @param flags Flags.
 *  @param search Variable number of directories to search.
 *  @returns Allocated string containing the full path name of the located file.
 *  @ingroup MprPath
 */
extern char *mprSearchPath(MprCtx ctx, cchar *path, int flags, cchar *search, ...);

/**
 *  Truncate a path
 *  @description Truncate a file to a given size
 *  @param ctx Any memory context allocated by the MPR.
 *  @param path First path to compare
 *  @param size New maximum size for the file.
 *  @returns Zero if successful.
 *  @ingroup MprPath
 */
extern int mprTruncatePath(MprCtx ctx, cchar *path, int size);

/**
 *  Trim an extension from a path
 *  @description Trim a file extension (".ext") from a path name.
 *  @param ctx Any memory context allocated by the MPR.
 *  @param path First path to compare
 *  @returns An allocated string with the trimmed path.
 *  @ingroup MprPath
 */
extern char *mprTrimPathExtension(MprCtx ctx, cchar *path);

/********************************** OsService ******************************/

typedef struct MprOsService {
    int             dummy;
} MprOsService;

extern MprOsService *mprCreateOsService(MprCtx ctx);
extern int          mprStartOsService(MprOsService *os);
extern void         mprStopOsService(MprOsService *os);

/********************************** Module Service ****************************/
typedef struct MprModuleService {
    MprList         *modules;
    char            *searchPath;
#if BLD_FEATURE_MULTITHREAD
    struct MprMutex *mutex;
#endif
} MprModuleService;


extern MprModuleService *mprCreateModuleService(MprCtx ctx);
extern int              mprStartModuleService(MprModuleService *os);
extern void             mprStopModuleService(MprModuleService *os);

/**
 *  Module start/stop point function signature
 *  @param mp Module object reference returned from #mprCreateModule
 *  @returns zero if successful, otherwise return a negative MPR error code.
 */ 
typedef int (*MprModuleProc)(struct MprModule *mp);

/**
 *  Loadable Module Service
 *  @description The MPR provides services to load and unload shared libraries.
 *  @see MprModule, mprGetModuleSearchPath, mprSetModuleSearchPath, mprLoadModule, mprUnloadModule, 
 *      mprCreateModule, mprLookupModule, MprModuleProc
 *  @stability Evolving.
 *  @defgroup MprModule MprModule
 */
typedef struct MprModule {
    char            *name;              /**< Unique module name */
    char            *version;           /**< Module version */
    void            *moduleData;        /**< Module specific data */
    void            *handle;            /**< O/S shared library load handle */
    MprModuleProc   start;              /**< Start the module service */
    MprModuleProc   stop;               /**< Stop the module service */
} MprModule;


/**
 *  Loadable module entry point signature. 
 *  @description Loadable modules can have an entry point that is invoked automatically when a module is loaded. 
 *  @param ctx Any memory context allocated by the MPR.
 *  @param path Actual path to the module
 *  @return a new MprModule structure for the module. Return NULL if the module can't be initialized.
 *  @ingroup MprModule
 */
typedef MprModule *(*MprModuleEntry)(MprCtx ctx, cchar *path);

/**
 *  Get the module search path
 *  @description Get the directory search path used by the MPR when loading dynamic modules. This is a colon separated (or 
 *      semicolon on Windows) set of directories.
 *  @param ctx Any memory context allocated by the MPR.
 *  @returns The module search path. Caller must not free.
 *  @ingroup MprModule
 */
extern cchar *mprGetModuleSearchPath(MprCtx ctx);

/**
 *  Set the module search path
 *  @description Set the directory search path used by the MPR when loading dynamic modules. This path string must
 *      should be a colon separated (or semicolon on Windows) set of directories. 
 *  @param ctx Any memory context allocated by the MPR.
 *  @param searchPath Colon separated set of directories
 *  @returns The module search path. Caller must not free.
 *  @ingroup MprModule
 */
extern void mprSetModuleSearchPath(MprCtx ctx, char *searchPath);

/**
 *  Create a module
 *  @description This call will create a module object for a loadable module. This should be invoked by the 
 *      module itself in its module entry point to register itself with the MPR.
 *  @param ctx Any memory context allocated by the MPR.
 *  @param name Name of the module
 *  @param version Version string of the form: Major.Minor.patch
 *  @param moduleData to associate with this module
 *  @param start Start function to invoke to start module services
 *  @param stop Stop function to invoke to stop module services
 *  @returns A module object for this module
 *  @ingroup MprModule
 */
extern MprModule *mprCreateModule(MprCtx ctx, cchar *name, cchar *version, void *moduleData, MprModuleProc start,
        MprModuleProc stop);

/**
 *  Load a module
 *  @description Load a module into the MPR. This will load a dynamic shared object (shared library) and call the
 *      modules entry point. If the module has already been loaded, it this call will do nothing and will just
 *      return the already defined module object. 
 *  @param ctx Any memory context allocated by the MPR.
 *  @param filename Name of the module to load. The module will be searched using the defined module search path 
 *      (see #mprSetModuleSearchPath). The filename may or may not include a platform specific shared library extension such
 *      as .dll, .so or .dylib. By omitting the library extension, code can portably load shared libraries.
 *  @param entryPoint Name of function to invoke after loading the module.
 *  @returns A module object for this module created in the module entry point by calling #mprCreateModule
 *  @ingroup MprModule
 */
extern MprModule *mprLoadModule(MprCtx ctx, cchar *filename, cchar *entryPoint);

/**
 *  Search for a module on the current module path
 *  @param ctx Any memory context allocated by the MPR.
 *  @param module Name of the module to locate.
 *  @param path Pointer to a string that will receive the module path. Caller should free.
 *  @returns 0 if the module was found and path set to the location of the module.
 */
extern int mprSearchForModule(MprCtx ctx, cchar *module, char **path);

/**
 *  Lookup a module
 *  @description Lookup a module by name and return the module object.
 *  @param ctx Any memory context allocated by the MPR.
 *  @param name Name of the module specified to #mprCreateModule.
 *  @returns A module object for this module created in the module entry point by calling #mprCreateModule
 *  @ingroup MprModule
 */
extern MprModule *mprLookupModule(MprCtx ctx, cchar *name);

/**
 *  Unload a module
 *  @description Unload a module from the MPR. This will unload a dynamic shared object (shared library). This routine
 *      is not fully supported by the MPR and is often fraught with issues. A module must usually be completely inactive 
 *      with no allocated memory when it is unloaded.
 *  @param mp Module object returned via #mprLookupModule
 *  @ingroup MprModule
 */
extern void mprUnloadModule(MprModule *mp);

/********************************* Event Service*******************************/
/*
 *  Event flags
 */
#define MPR_EVENT_CONTINUOUS    0x1     /**< Auto reschedule the event */
#define MPR_EVENT_THREAD        0x2     /**< Run proc using worker thread */
#define MPR_EVENT_RUNNING       0x4     /**< Event currently executing */

/**
 *  Event callback function
 *  @ingroup MprEvent
 */
typedef void (*MprEventProc)(void *data, struct MprEvent *event);

/**
 *  Event object
 *  @description The MPR provides a powerful priority based eventing mechanism. Events are described by MprEvent objects
 *      which are created and queued via #mprCreateEvent. Each event may have a priority and may be one-shot or 
 *      be continuously rescheduled according to a specified period. The event subsystem provides the basis for 
 *      callback timers. 
 *  @see MprEvent, mprCreateEvent, mprCreateTimerEvent, mprRescheduleEvent, mprStopContinuousEvent, 
 *      mprRestartContinuousEvent, MprEventProc
 *  @defgroup MprEvent MprEvent
 */
typedef struct MprEvent {
    MprEventProc        proc;           /**< Callback procedure */
    MprTime             timestamp;      /**< When was the event created */
    int                 priority;       /**< Priority 0-99. 99 is highest */
    int                 period;         /**< Reschedule period */
    int                 flags;          /**< Event flags */
    MprTime             due;            /**< When is the event due */
    void                *data;          /**< Event private data */
    struct MprEvent     *next;          /**< Next event linkage */
    struct MprEvent     *prev;          /**< Previous event linkage */
    struct MprDispatcher *dispatcher;   /**< Event dispatcher service */
} MprEvent;

#define MPR_DISPATCHER_WAIT_EVENTS      0x1
#define MPR_DISPATCHER_WAIT_IO          0x2

/*
 *  Event Dispatcher
 */
typedef struct MprDispatcher {
    MprEvent        eventQ;             /* Event queue */
    MprEvent        timerQ;             /* Queue of future events */
    MprEvent        taskQ;              /* Task queue */
    MprTime         lastEventDue;       /* When the last event is due */
    MprTime         lastRan;            /* When last checked queues */
    MprTime         now;                /* Current notion of time */
    int             eventCounter;       /* Incremented for each event (wraps) */
    int             flags;              /* State flags */
#if BLD_FEATURE_MULTITHREAD
    struct MprMutex *mutex;             /* Multi-thread sync */
    struct MprCond  *cond;              /* Wakeup dispatcher */
    struct MprSpin  *spin;              /* Multi-thread sync */
#endif
} MprDispatcher;

extern void mprWakeDispatcher(MprDispatcher *dispatcher);

/**
 *  Create a new event dispatcher
 *  @param ctx Any memory context allocated by mprAlloc or mprCreate.
 *  @returns a Dispatcher object that can manage events and be used with mprCreateEvent
 */
extern MprDispatcher *mprCreateDispatcher(MprCtx ctx);
extern MprDispatcher *mprGetDispatcher(MprCtx ctx);
extern int mprGetEventCounter(MprDispatcher *dispatcher);
extern bool mprMustWakeDispatcher(MprCtx ctx);

/*
 *  ServiceEvents parameters
 */
#define MPR_SERVICE_EVENTS      0x1     /**< Service events */
#define MPR_SERVICE_IO          0x2     /**< Service I/O events */
#define MPR_SERVICE_ONE_THING   0x4     /**< Wait for one event or one I/O */

/**
 *  Service events
 *  @description Service the event queue. This call will block for the given delay until an event is ready to be
 *      serviced. Flags may modify the calls behavior.
 *  @param dispatcher An event dispatcher created via mprCreateDispatcher.
 *  @param delay Time in milliseconds to block until an event occurs.
 *  @param flags If set to MPR_SERVICE_ONE_THING, this call will service at most one event. Otherwise set to zero.
 *  @returns A count of the number of events serviced
 *  @ingroup MprEvent
 */
extern int mprServiceEvents(MprDispatcher *dispatcher, int delay, int flags);
extern int mprPumpEvents(MprDispatcher *dispatcher, int delay);

extern void     mprDoEvent(MprEvent *event, void *worker);
extern MprEvent *mprGetNextEvent(MprDispatcher *dispatcher);
extern int      mprGetIdleTime(MprDispatcher *dispatcher);

/**
 *  Create a new event
 *  @description Create and queue a new event for service
 *  @param dispatcher Dispatcher object created via mprCreateDispatcher
 *  @param proc Function to invoke when the event is run
 *  @param period Time in milliseconds used by continuous events between firing of the event.
 *  @param priority Priority to associate with the event. Priorities are integer values between 0 and 100 inclusive with
 *      50 being a normal priority. Useful constants are: 
 *      @li MPR_LOW_PRIORITY
 *      @li MPR_NORMAL_PRIORITY
 *      @li MPR_HIGH_PRIORITY
 *  @param data Data to associate with the event and stored in event->data.
 *  @param flags Flags to modify the behavior of the event. Valid values are: MPR_EVENT_CONTINUOUS to create an 
 *      event which will be automatically rescheduled accoring to the specified period.
 *  @ingroup MprEvent
 */
extern MprEvent *mprCreateEvent(MprDispatcher *dispatcher, MprEventProc proc, int period, int priority, 
        void *data, int flags);

/**
 *  Remove an event
 *  @description Remove a queued event. This is useful to remove continuous events from the event queue.
 *  @param event Event object returned from #mprCreateEvent
 *  @ingroup MprEvent
 */
extern void mprRemoveEvent(MprEvent *event);

/**
 *  Stop an event
 *  @description Stop a continuous event and remove from the queue. The event object is not freed, but simply removed
 *      from the event queue.
 *  @param event Event object returned from #mprCreateEvent
 *  @ingroup MprEvent
 */
extern void mprStopContinuousEvent(MprEvent *event);

/**
 *  Restart an event
 *  @description Restart a continuous event after it has been stopped via #mprStopContinuousEvent. This call will 
 *      add the event to the event queue and it will run after the configured event period has expired.
 *  @param event Event object returned from #mprCreateEvent
 *  @ingroup MprEvent
 */
extern void mprRestartContinuousEvent(MprEvent *event);

/**
 *  Create a timer event
 *  @description Create and queue a timer event for service. This is a convenience wrapper to create continuous
 *      events over the #mprCreateEvent call.
 *  @param dispatcher Dispatcher object created via mprCreateDispatcher
 *  @param proc Function to invoke when the event is run
 *  @param period Time in milliseconds used by continuous events between firing of the event.
 *  @param priority Priority to associate with the event. Priorities are integer values between 0 and 100 inclusive with
 *      50 being a normal priority. Useful constants are: 
 *      @li MPR_LOW_PRIORITY
 *      @li MPR_NORMAL_PRIORITY
 *      @li MPR_HIGH_PRIORITY
 *  @param data Data to associate with the event and stored in event->data.
 *  @param flags Not used.
 *  @ingroup MprEvent
 */
extern MprEvent *mprCreateTimerEvent(MprDispatcher *dispatcher, MprEventProc proc, int period, int priority, 
        void *data, int flags);

/**
 *  Reschedule an event
 *  @description Reschedule a continuous event by modifying its period.
 *  @param event Event object returned from #mprCreateEvent
 *  @param period Time in milliseconds used by continuous events between firing of the event.
 *  @ingroup MprEvent
 */
extern void mprRescheduleEvent(MprEvent *event, int period);

/************************************* Xml ************************************/
#if BLD_FEATURE_XML
/*
 *  XML parser states. The states that are passed to the user handler have "U" appended to the comment.
 *  The error states (ERR and EOF) must be negative.
 */
#define MPR_XML_ERR                 -1      /* Error */
#define MPR_XML_EOF                 -2      /* End of input */
#define MPR_XML_BEGIN               1       /* Before next tag               */
#define MPR_XML_AFTER_LS            2       /* Seen "<"                      */
#define MPR_XML_COMMENT             3       /* Seen "<!--" (usr)        U    */
#define MPR_XML_NEW_ELT             4       /* Seen "<tag" (usr)        U    */
#define MPR_XML_ATT_NAME            5       /* Seen "<tag att"               */
#define MPR_XML_ATT_EQ              6       /* Seen "<tag att" =             */
#define MPR_XML_NEW_ATT             7       /* Seen "<tag att = "val"   U    */
#define MPR_XML_SOLO_ELT_DEFINED    8       /* Seen "<tag../>"          U    */
#define MPR_XML_ELT_DEFINED         9       /* Seen "<tag...>"          U    */
#define MPR_XML_ELT_DATA            10      /* Seen "<tag>....<"        U    */
#define MPR_XML_END_ELT             11      /* Seen "<tag>....</tag>"   U    */
#define MPR_XML_PI                  12      /* Seen "<?processingInst"  U    */
#define MPR_XML_CDATA               13      /* Seen "<![CDATA["         U    */

/*
 *  Lex tokens
 */
typedef enum MprXmlToken {
    MPR_XMLTOK_ERR,
    MPR_XMLTOK_TOO_BIG,                     /* Token is too big */
    MPR_XMLTOK_CDATA,
    MPR_XMLTOK_COMMENT,
    MPR_XMLTOK_INSTRUCTIONS,
    MPR_XMLTOK_LS,                          /* "<" -- Opening a tag */
    MPR_XMLTOK_LS_SLASH,                    /* "</" -- Closing a tag */
    MPR_XMLTOK_GR,                          /* ">" -- End of an open tag */
    MPR_XMLTOK_SLASH_GR,                    /* "/>" -- End of a solo tag */
    MPR_XMLTOK_TEXT,
    MPR_XMLTOK_EQ,
    MPR_XMLTOK_EOF,
    MPR_XMLTOK_SPACE,
} MprXmlToken;

typedef int (*MprXmlHandler)(struct MprXml *xp, int state, cchar *tagName, cchar* attName, cchar* value);
typedef int (*MprXmlInputStream)(struct MprXml *xp, void *arg, char *buf, int size);

/*
 *  Per XML session structure
 */
typedef struct MprXml {
    MprXmlHandler       handler;            /* Callback function */
    MprXmlInputStream   readFn;             /* Read data function */
    MprBuf              *inBuf;             /* Input data queue */
    MprBuf              *tokBuf;            /* Parsed token buffer */
    int                 quoteChar;          /* XdbAtt quote char */
    int                 lineNumber;         /* Current line no for debug */
    void                *parseArg;          /* Arg passed to mprXmlParse() */
    void                *inputArg;          /* Arg for mprXmlSetInputStream() */
    char                *errMsg;            /* Error message text */
} MprXml;

extern MprXml   *mprXmlOpen(MprCtx ctx, int initialSize, int maxSize);
extern void     mprXmlSetParserHandler(MprXml *xp, MprXmlHandler h);
extern void     mprXmlSetInputStream(MprXml *xp, MprXmlInputStream s, void *arg);
extern int      mprXmlParse(MprXml *xp);
extern void     mprXmlSetParseArg(MprXml *xp, void *parseArg);
extern void     *mprXmlGetParseArg(MprXml *xp);
extern cchar    *mprXmlGetErrorMsg(MprXml *xp);
extern int      mprXmlGetLineNumber(MprXml *xp);

#endif /* BLD_FEATURE_XML */

/**************************** Synchronization Service *************************/

/**
 *  Condition variable for single and multi-thread synchronization. Condition variables can be used to coordinate 
 *  activities. These variables are level triggered in that a condition can be signalled prior to another thread 
 *  waiting. Condition variables can be used when single threaded but and will call mprServiceEvents to pump events
 *  until another callback invokes mprWaitForCond
 *  @ingroup MprSynch
 */
typedef struct MprCond {
    #if BLD_FEATURE_MULTITHREAD
        #if BLD_UNIX_LIKE
            pthread_cond_t cv;      /**< Unix pthreads condition variable */
        #elif BLD_WIN_LIKE
            HANDLE cv;              /* Windows event handle */
        #elif VXWORKS
            SEM_ID cv;              /* Condition variable */
        #else
            error("Unsupported OS");
        #endif
            struct MprMutex *mutex; /**< Thread synchronization mutex */
    #endif
    volatile int triggered;         /**< Value of the condition */
} MprCond;


/**
 *  Create a condition lock variable.
 *  @description This call creates a condition variable object that can be used in #mprWaitForCond and #mprSignalCond calls. 
 *      Use #mprFree to destroy the condition variable.
 *  @param ctx Any memory context allocated by mprAlloc or mprCreate.
 *  @ingroup MprSynch
 */
extern MprCond *mprCreateCond(MprCtx ctx);

/**
 *  Reset a condition variable. This sets the condition variable to the unsignalled condition.
 *  @param cond Condition variable object created via #mprCreateCond
 */
extern void mprResetCond(MprCond *cond);

/**
 *  Wait for a condition lock variable.
 *  @description Wait for a condition lock variable to be signaled. If the condition is signaled before the timeout
 *      expires this call will reset the condition variable and return. This way, it automatically resets the variable
 *      for future waiters.
 *  @param cond Condition variable object created via #mprCreateCond
 *  @param timeout Time in milliseconds to wait for the condition variable to be signaled.
 *  @return Zero if the event was signalled. Returns < 0 for a timeout.
 *  @ingroup MprSynch
 */
extern int mprWaitForCond(MprCond *cond, int timeout);

/**
 *  Wait for a condition lock variable and pump events while waiting.
 *  @description Wait for a condition lock variable to be signaled. If the condition is signaled before the timeout
 *      expires this call will reset the condition variable and return. This way, it automatically resets the variable
 *      for future waiters.
 *  @param cond Condition variable object created via #mprCreateCond
 *  @param timeout Time in milliseconds to wait for the condition variable to be signaled.
 *  @return Zero if the event was signalled. Returns < 0 for a timeout.
 *  @ingroup MprSynch
 */
extern int mprWaitForCondWithService(MprCond *cond, int timeout);

/**
 *  Signal a condition lock variable.
*   @description Signal a condition variable and set it to the \a triggered status. Existing or future callers of
*       #mprWaitForCond will be awakened.
 *  @param cond Condition variable object created via #mprCreateCond
 *  @ingroup MprSynch
 */
extern void mprSignalCond(MprCond *cond);

#if BLD_FEATURE_MULTITHREAD
/**
 *  Multithreaded Synchronization Services
 *  @see MprMutex, mprCreateStaticLock, mprFree, mprLock, mprTryLock, mprUnlock, mprGlobalLock, mprGlobalUnlock, 
 *      MprSpin, mprCreateSpinLock, MprCond, mprCreateCond, mprWaitForCond, mprSignalCond, mprFree
 *  @stability Evolving.
 *  @defgroup MprSynch MprSynch
 */
typedef struct MprSynch { int dummy; } MprSynch;

/**
 *  Multithreading lock control structure
 *  @description MprMutex is used for multithread locking in multithreaded applications.
 *  @ingroup MprSynch
 */
typedef struct MprMutex {
    #if BLD_WIN_LIKE
        CRITICAL_SECTION cs;            /**< Internal mutex critical section */
    #elif VXWORKS
        SEM_ID      cs;
    #elif BLD_UNIX_LIKE
        pthread_mutex_t  cs;
    #else
        error("Unsupported OS");
    #endif
} MprMutex;


/**
 *  Multithreading spin lock control structure
 *  @description    MprSpin is used for multithread locking in multithreaded applications.
 *  @ingroup MprSynch
 */
typedef struct MprSpin {
    #if USE_MPR_LOCK
        MprMutex            cs;
    #elif BLD_WIN_LIKE
        CRITICAL_SECTION    cs;            /**< Internal mutex critical section */
    #elif VXWORKS
        SEM_ID              cs;
    #elif MACOSX
        OSSpinLock          cs;
    #elif BLD_UNIX_LIKE && BLD_HAS_SPINLOCK
        pthread_spinlock_t  cs;
    #elif BLD_UNIX_LIKE
        pthread_mutex_t     cs;
    #else
        error("Unsupported OS");
    #endif
    #if BLD_DEBUG
        MprOsThread         owner;
    #endif
} MprSpin;


#define lock(arg) mprLock(arg->mutex)
#define unlock(arg) mprUnlock(arg->mutex)

/**
 *  Create a Mutex lock object.
 *  @description This call creates a Mutex lock object that can be used in #mprLock, #mprTryLock and #mprUnlock calls. 
 *      Use #mprFree to destroy the lock.
 *  @param ctx Any memory context allocated by mprAlloc or mprCreate.
 *  @ingroup MprSynch
 */
extern MprMutex *mprCreateLock(MprCtx ctx);

/**
 *  Initialize a statically allocated Mutex lock object.
 *  @description This call initialized a Mutex lock object without allocation. The object can then be used used 
 *      in #mprLock, #mprTryLock and #mprUnlock calls.
 *  @param ctx Any memory context allocated by mprAlloc or mprCreate.
 *  @param mutex Reference to an MprMutex structure to initialize
 *  @returns A reference to the supplied mutex. Returns null on errors.
 *  @ingroup MprSynch
 */
extern MprMutex *mprInitLock(MprCtx ctx, MprMutex *mutex);

/**
 *  Attempt to lock access.
 *  @description This call attempts to assert a lock on the given \a lock mutex so that other threads calling 
 *      mprLock or mprTryLock will block until the current thread calls mprUnlock.
 *  @returns Returns zero if the successful in locking the mutex. Returns a negative MPR error code if unsuccessful.
 *  @ingroup MprSynch
 */
extern bool mprTryLock(MprMutex *lock);

/**
 *  Create a spin lock lock object.
 *  @description This call creates a spinlock object that can be used in #mprSpinLock, and #mprSpinUnlock calls. Spin locks
 *      using MprSpin are much faster than MprMutex based locks on some systems.
 *      Use #mprFree to destroy the lock.
 *  @param ctx Any memory context allocated by mprAlloc or mprCreate.
 *  @ingroup MprSynch
 */
extern MprSpin *mprCreateSpinLock(MprCtx ctx);

/**
 *  Initialize a statically allocated spinlock object.
 *  @description This call initialized a spinlock lock object without allocation. The object can then be used used 
 *      in #mprSpinLock and #mprSpinUnlock calls.
 *  @param ctx Any memory context allocated by mprAlloc or mprCreate.
 *  @param lock Reference to a static #MprSpin  object.
 *  @returns A reference to the MprSpin object. Returns null on errors.
 *  @ingroup MprSynch
 */
extern MprSpin *mprInitSpinLock(MprCtx ctx, MprSpin *lock);

/**
 *  Attempt to lock access on a spin lock
 *  @description This call attempts to assert a lock on the given \a spin lock so that other threads calling 
 *      mprSpinLock or mprTrySpinLock will block until the current thread calls mprSpinUnlock.
 *  @returns Returns zero if the successful in locking the spinlock. Returns a negative MPR error code if unsuccessful.
 *  @ingroup MprSynch
 */
extern bool mprTrySpinLock(MprSpin *lock);

/*
 *  For maximum performance, use the spin lock/unlock routines macros
 */
#if !BLD_DEBUG
#define BLD_USE_LOCK_MACROS 1
#endif
#if BLD_USE_LOCK_MACROS && !DOXYGEN
    /*
     *  Spin lock macros
     */
    #if MACOSX
        #define mprSpinLock(lock)   OSSpinLockLock(&((lock)->cs))
        #define mprSpinUnlock(lock) OSSpinLockUnlock(&((lock)->cs))
    #elif BLD_UNIX_LIKE && BLD_HAS_SPINLOCK
        #define mprSpinLock(lock)   pthread_spin_lock(&((lock)->cs))
        #define mprSpinUnlock(lock) pthread_spin_unlock(&((lock)->cs))
    #elif BLD_UNIX_LIKE
        #define mprSpinLock(lock)   pthread_mutex_lock(&((lock)->cs))
        #define mprSpinUnlock(lock) pthread_mutex_unlock(&((lock)->cs))
    #elif BLD_WIN_LIKE
        #define mprSpinLock(lock)   EnterCriticalSection(&((lock)->cs))
        #define mprSpinUnlock(lock) LeaveCriticalSection(&((lock)->cs))
    #elif VXWORKS
        #define mprSpinLock(lock)   semTake((lock)->cs, WAIT_FOREVER)
        #define mprSpinUnlock(lock) semGive((lock)->cs)
    #endif

    /*
     *  Lock macros
     */
    #if BLD_UNIX_LIKE
        #define mprLock(lock)       pthread_mutex_lock(&((lock)->cs))
        #define mprUnlock(lock)     pthread_mutex_unlock(&((lock)->cs))
    #elif BLD_WIN_LIKE
        #define mprUnlock(lock)     LeaveCriticalSection(&((lock)->cs))
        #define mprLock(lock)       EnterCriticalSection(&((lock)->cs))
    #elif VXWORKS
        #define mprUnlock(lock)     semGive((lock)->cs)
        #define mprLock(lock)       semTake((lock)->cs, WAIT_FOREVER)
    #endif
#else

    /**
     *  Lock access.
     *  @description This call asserts a lock on the given \a lock mutex so that other threads calling mprLock will 
     *      block until the current thread calls mprUnlock.
     *  @ingroup MprSynch
     */
    extern void mprLock(MprMutex *lock);

    /**
     *  Unlock a mutex.
     *  @description This call unlocks a mutex previously locked via mprLock or mprTryLock.
     *  @ingroup MprSynch
     */
    extern void mprUnlock(MprMutex *lock);

    /**
     *  Lock a spinlock.
     *  @description This call asserts a lock on the given \a spinlock so that other threads calling mprSpinLock will
     *      block until the curren thread calls mprSpinUnlock.
     *  @ingroup MprSynch
     */
    extern void mprSpinLock(MprSpin *lock);

    /**
     *  Unlock a spinlock.
     *  @description This call unlocks a spinlock previously locked via mprSpinLock or mprTrySpinLock.
     *  @ingroup MprSynch
     */
    extern void mprSpinUnlock(MprSpin *lock);
#endif

/**
 *  Globally lock the application.
 *  @description This call asserts the application global lock so that other threads calling mprGlobalLock will 
 *      block until the current thread calls mprGlobalUnlock.
 *  @param ctx Any memory context allocated by mprAlloc or mprCreate.
 *  @ingroup MprSynch
 */
extern void mprGlobalLock(MprCtx ctx);

/**
 *  Unlock the global mutex.
 *  @description This call unlocks the global mutex previously locked via mprGlobalLock.
 *  @param ctx Any memory context allocated by mprAlloc or mprCreate.
 *  @ingroup MprSynch
 */
extern void mprGlobalUnlock(MprCtx ctx);

/****************************** Thread Service ****************************/
/*
 *  Thread service
 */
typedef struct MprThreadService {
    MprList         *threads;           /* List of all threads */
    struct MprThread *mainThread;       /* Main application Mpr thread id */
    MprMutex        *mutex;             /* Multi-thread sync */
    int             stackSize;          /* Default thread stack size */
} MprThreadService;


typedef void (*MprThreadProc)(void *arg, struct MprThread *tp);

extern MprThreadService *mprCreateThreadService(struct Mpr *mpr);
extern int mprStartThreadService(MprThreadService *ts);
extern int mprStopThreadService(MprThreadService *ts, int timeout);

/**
 *  Thread Service. 
 *  @description The MPR provides a cross-platform thread abstraction above O/S native threads. It supports 
 *      arbitrary thread creation, thread priorities, thread management and thread local storage. By using these
 *      thread primitives with the locking and synchronization primitives offered by #MprMutex, #MprSpin and 
 *      #MprCond - you can create cross platform multi-threaded applications.
 *  @stability Evolving
 *  @see MprThread, mprCreateThread, mprStartThread, mprGetThreadName, mprGetThreadPriority, 
 *      mprSetThreadPriority, mprGetCurrentThread, mprGetCurrentOsThread, mprSetThreadPriority, 
 *      mprSetThreadData, mprGetThreadData, mprCreateThreadLocal
 *  @defgroup MprThread MprThread
 */
typedef struct MprThread {
    MprOsThread     osThread;           /**< O/S thread id */

#if BLD_WIN_LIKE
    handle          threadHandle;       /**< Threads OS handle for WIN */
#endif
    void            *data;              /**< Data argument */
    MprThreadProc   entry;              /**< Users thread entry point */
    char            *name;              /**< Name of thead for trace */
    MprMutex        *mutex;             /**< Multi-thread synchronization */
    ulong           pid;                /**< Owning process id */
    int             priority;           /**< Current priority */
    int             stackSize;          /**< Only VxWorks implements */
    int             isMain;             /**< Is the main thread */
} MprThread;


/**
 *  Thread local data storage
 */
typedef struct MprThreadLocal {
#if BLD_UNIX_LIKE
    pthread_key_t   key;                /**< Data key */
#elif BLD_WIN_LIKE
    DWORD           key;
#else
    int             dummy;              /**< Prevents asserts in memory allocation */
#endif
} MprThreadLocal;


/**
 *  Create a new thread
 *  @description MPR threads are usually real O/S threads and can be used with the various locking services (#MprMutex,
 *      #MprCond, #MprSpin) to enable scalable multithreaded applications.
 *  @param ctx Any memory context allocated by mprAlloc or mprCreate.
 *  @param name Unique name to give the thread
 *  @param proc Entry point function for the thread. #mprStartThread will invoke this function to start the thread
 *  @param data Thread private data stored in MprThread.data
 *  @param priority Priority to associate with the thread. Mpr thread priorities are are integer values between 0 
 *      and 100 inclusive with 50 being a normal priority. The MPR maps these priorities in a linear fashion onto 
 *      native O/S priorites. Useful constants are: 
 *      @li MPR_LOW_PRIORITY
 *      @li MPR_NORMAL_PRIORITY
 *      @li MPR_HIGH_PRIORITY
 *  @param stackSize Stack size to use for the thread. On VM based systems, increasing this value, does not 
 *      necessarily incurr a real memory (working-set) increase. Set to zero for a default stack size.
 *  @returns A MprThread object
 *  @ingroup MprThread
 */
extern MprThread *mprCreateThread(MprCtx ctx, cchar *name, MprThreadProc proc, void *data, int priority, int stackSize);

/**
 *  Start a thread
 *  @description Start a thread previously created via #mprCreateThread. The thread will begin at the entry function 
 *      defined in #mprCreateThread.
 *  @param thread Thread object returned from #mprCreateThread
 *  @return Returns zero if successful, otherwise a negative MPR error code.
 *  @ingroup MprThread
 */
extern int mprStartThread(MprThread *thread);

/**
 *  Get the thread name.
 *  @description MPR threads are usually real O/S threads and can be used with the various locking services (#MprMutex,
 *      #MprCond, #MprSpin) to enable scalable multithreaded applications.
 *  @param thread Thread object returned from #mprCreateThread
 *  @return Returns a string name for the thread. Caller must not free.
 *  @ingroup MprThread
 */
extern cchar *mprGetThreadName(MprThread *thread);

/**
 *  Get the thread priroity
 *  @description Get the current priority for the specified thread.
 *  @param thread Thread object returned by #mprCreateThread
 *  @returns An integer MPR thread priority between 0 and 100 inclusive.
 *  @ingroup MprThread
 */
extern int mprGetThreadPriority(MprThread *thread);

/**
 *  Set the thread priroity
 *  @description Set the current priority for the specified thread.
 *  @param thread Thread object returned by #mprCreateThread
 *  @param priority Priority to associate with the thread. Mpr thread priorities are are integer values between 0 
 *      and 100 inclusive with 50 being a normal priority. The MPR maps these priorities in a linear fashion onto 
 *      native O/S priorites. Useful constants are: 
 *      @li MPR_LOW_PRIORITY
 *      @li MPR_NORMAL_PRIORITY
 *      @li MPR_HIGH_PRIORITY
 *  @ingroup MprThread
 */
extern void mprSetThreadPriority(MprThread *thread, int priority);

/**
 *  Get the currently executing thread.
 *  @description Get the thread object for the currently executing O/S thread.
 *  @param ctx Any memory context allocated by the MPR.
 *  @return Returns a thread object representing the current O/S thread.
 *  @ingroup MprThread
 */
extern MprThread *mprGetCurrentThread(MprCtx ctx);

/**
 *  Get the O/S thread
 *  @description Get the O/S thread ID for the currently executing thread.
 *  @return Returns a platform specific O/S thread ID. On Unix, this is a pthread reference. On other systems it is
 *      a thread integer value.
 *  @ingroup MprThread
 */
extern MprOsThread mprGetCurrentOsThread();

/**
 *  Set the thread priroity for the current thread.
 *  @param ctx Any memory context allocated by the MPR.
 *  @description Set the current priority for the specified thread.
 *  @param priority Priority to associate with the thread. Mpr thread priorities are are integer values between 0 
 *      and 100 inclusive with 50 being a normal priority. The MPR maps these priorities in a linear fashion onto 
 *      native O/S priorites. Useful constants are: 
 *      @li MPR_LOW_PRIORITY
 *      @li MPR_NORMAL_PRIORITY
 *      @li MPR_HIGH_PRIORITY
 *  @ingroup MprThread
 */
extern void mprSetCurrentThreadPriority(MprCtx ctx, int priority);

/*
 *  Somewhat internal APIs
 */
extern int mprMapMprPriorityToOs(int mprPriority);
extern int mprMapOsPriorityToMpr(int nativePriority);
extern void mprSetThreadStackSize(MprCtx ctx, int size);
extern int mprSetThreadData(MprThreadLocal *tls, void *value);
extern void *mprGetThreadData(MprThreadLocal *tls);
extern MprThreadLocal *mprCreateThreadLocal(MprCtx ctx);

#else /* !BLD_FEATURE_MULTITHREAD */

typedef struct MprThreadLocal {
    int             dummy;
} MprThreadLocal;
typedef void *MprThread;

#define mprInitThreads(ctx, mpr)
#define mprTermThreads(mpr)
#define mprCreateLock(ctx)
#define mprLock(lock)
#define mprTryLock(lock) ((void*) 1)
#define mprUnlock(lock)
#define mprCreateSpinLock(ctx)
#define mprSpinLock(lock)
#define mprTrySpinLock(lock)
#define mprSpinUnlock(lock)
#define mprGlobalLock(mpr)
#define mprGlobalUnlock(mpr)
#define mprSetThreadData(tls, value)
#define mprGetThreadData(tls) NULL
#define mprCreateThreadLocal(ejs) ((void*) 1)
#define lock(arg) 
#define unlock(arg) 
#endif /* BLD_FEATURE_MULTITHREAD */

extern cchar *mprGetCurrentThreadName(MprCtx ctx);

/********************************* Memory *************************************/
/*
 *  Magic number to identify blocks. Only used in debug mode.
 */
#define MPR_ALLOC_MAGIC     0xe814ecab

/**
 *  Memory allocation error callback. Notifiers are called if mprSetNotifier has been called on a context and a 
 *  memory allocation fails. All notifiers up the parent context chain are called in order.
 *  @param ctx Any memory context allocated by the MPR.
 *  @param size Size of memory allocation request that failed
 *  @param total Total memory allocations so far
 *  @param granted Set to true if the request was actually granted, but the application is now exceeding its redline
 *      memory limit.
 *  @ingroup MprMem
 */
typedef void (*MprAllocNotifier)(MprCtx ctx, int64 size, int64 total, bool granted);

/**
 *  Mpr memory block destructors prototype
 *  @param ctx Any memory context allocated by the MPR.
 *  @return Return zero if the memory was actually freed. Return non-zero to prevent the memory being freed.
 *  @ingroup MprMem
 */
typedef int (*MprDestructor)(MprCtx ctx);

#if BLD_DEBUG
#define BLD_FEATURE_MEMORY_DEBUG    1       /* Enable memory debug assist. Fill blocks, verifies block integrity. */
#define BLD_FEATURE_MEMORY_STATS    1       /* Include memory stats routines */
#else
#define BLD_FEATURE_MEMORY_STATS    1
#endif

/*
 *  MprBlk flags
 */
#define MPR_ALLOC_HAS_DESTRUCTOR    0x1     /* Block has a destructor to be called when freed */
#define MPR_ALLOC_HAS_ERROR         0x2     /* Memory context has had allocation errors */
#define MPR_ALLOC_IS_HEAP           0x4     /* Block is a heap context */
#define MPR_ALLOC_FROM_MALLOC       0x8     /* Block allocated from a malloc heap */

#define MPR_ALLOC_BIGGEST           0x0FFFFFFF /* Largest block that can be allocated */

/*
 *  Align blocks on 8 byte boundaries.
 */
#define MPR_ALLOC_ALIGN(x)  (((x) + 7 ) & ~7)
#define MPR_PAGE_ALIGN(x, pagesize) (((x) + (pagesize) - 1) & ~(pagesize - 1))


/**
 *  Memory Allocation Block Header.
 *  @ingroup MprMem
 */
typedef struct MprBlk {
#if BLD_DEBUG
    char            *name;                  /* Debug Name */
#endif
    struct MprBlk   *parent;                /* Parent block */
    struct MprBlk   *children;              /* First child block. Flags stored in low order bits. */
    struct MprBlk   *next;                  /* Next sibling */
    struct MprBlk   *prev;                  /* Prior sibling */

    uint            size: 28;               /* Size of the block (not counting header) */
    uint            flags: 4;               /* Flags */

#if BLD_FEATURE_MEMORY_DEBUG
    /*
     *  For debug, we don't worry about this bloating the MprBlk and messing up alignment.
     */
    uint            magic;                  /* Unique signature */
#endif
} MprBlk;

#define MPR_ALLOC_HDR_SIZE      (MPR_ALLOC_ALIGN(sizeof(struct MprBlk)))
#define MPR_GET_BLK(ptr)        ((MprBlk*) (((char*) (ptr)) - MPR_ALLOC_HDR_SIZE))
#define MPR_GET_PTR(bp)         ((void*) (((char*) (bp)) + MPR_ALLOC_HDR_SIZE))
#define MPR_GET_BLK_SIZE(bp)    ((bp)->size)
#define MPR_SET_SIZE(bp, len)   ((bp)->size = (len))
#define mprGetBlockSize(ptr)    ((ptr) ? (MPR_GET_BLK_SIZE(MPR_GET_BLK(ptr)) - MPR_ALLOC_HDR_SIZE): 0)
#define MPR_HEAP_OVERHEAD       (MPR_ALLOC_HDR_SIZE + MPR_ALLOC_ALIGN(sizeof(MprRegion) + sizeof(MprHeap) + sizeof(MprDestructor)))
#define mprGetFirstChild(ctx)   (void*) (MPR_GET_BLK(ctx)->children)

/*
 *  Region of memory. Regions are used to describe chunks of memory used by Heaps.
 */
typedef struct MprRegion {
    struct MprRegion *next;                 /* Next region in chain */
    char            *memory;                /* Region memory data */
    char            *nextMem;               /* Pointer to next free byte in memory */
    int             vmSize;                 /* Size of virtual memory containing the region struct plus region memory */
    int             size;                   /* Original size of region */
} MprRegion;

/*
 *  Heap flags
 */
#define MPR_ALLOC_PAGE_HEAP     0x1         /* Page based heap. Used for allocating arenas and slabs */
#define MPR_ALLOC_ARENA_HEAP    0x2         /* Heap is an arena. All allocations are done from one or more regions */
#define MPR_ALLOC_SLAB_HEAP     0x4         /* Heap is a slab. Constant sized objects use slab heaps */
#define MPR_ALLOC_MALLOC_HEAP   0x8         /* Heap is a standard malloc heap */
#define MPR_ALLOC_FREE_CHILDREN 0x10        /* Heap must be accessed in a thread safe fashion */
#define MPR_ALLOC_THREAD_SAFE   0x20        /* Heap must be accessed in a thread safe fashion */

/*
 *  The heap context supports arena and slab based allocations. Layout of allocated heap blocks:
 *      HDR
 *      MprHeap
 *      MprRegion
 *      Heap Data
 *      Destructor
 */
typedef struct MprHeap {
    cchar           *name;                  /* Debugging name of the heap */
    MprDestructor   destructor;             /* Heap destructor routine */
    MprRegion       *region;                /* Current region of memory for allocation */
    MprRegion       *depleted;              /* Depleted regions. All useful memory has been allocated */
    int             flags;                  /* Heap flags */
    /*
     *  Slab allocation object information and free list
     */
    int             objSize;                /* Size of each heap object */
    MprBlk          *freeList;              /* Linked list of free objects */
    /*
     *  Stats
     */
    int            allocBytes;              /* Number of bytes allocated for this heap */
    int            peakAllocBytes;          /* Peak allocated (max allocBytes) */
    int            allocBlocks;             /* Number of alloced blocks for this heap */
    int            peakAllocBlocks;         /* Peak allocated blocks */
    int            totalAllocCalls;         /* Total count of allocation calls */
    int            freeListCount;           /* Count of objects on freeList */
    int            peakFreeListCount;       /* Peak count of blocks on the free list */
    int            reuseCount;              /* Count of allocations from the freelist */
    int            reservedBytes;           /* Virtual allocations for page heaps */

    MprAllocNotifier notifier;              /* Memory allocation failure callback */
    MprCtx         notifierCtx;             /* Memory block context for the notifier */

#if BLD_FEATURE_MULTITHREAD
    MprSpin         spin;
#endif
} MprHeap;


/*
 *  Memory allocation control
 */
typedef struct MprAlloc {
    MprHeap         pageHeap;               /* Page based heap for Arena allocations */
    int             inAllocException;       /* Recursive protect */
    uint            pageSize;               /* System page size */
    uint            errors;                 /* Allocation errors */
    uint            numCpu;                 /* Number of CPUs */
    int64           bytesAllocated;         /* Bytes currently allocated */
    int64           peakAllocated;          /* Peak bytes allocated */
    int64           peakStack;              /* Peak stack usage */
    int64           redLine;                /* Warn if allocation exceeds this level */
    int64           maxMemory;              /* Max memory to allocate */
    int64           rss;                    /* OS calculated resident stack size in bytes */
    int64           ram;                    /* System RAM size in bytes */
    int64           user;                   /* System user RAM size in bytes (excludes kernel) */
    void            *stackStart;            /* Start of app stack */
} MprAlloc;


#if BLD_WIN_LIKE || VXWORKS
#define MPR_MAP_READ        0x1
#define MPR_MAP_WRITE       0x2
#define MPR_MAP_EXECUTE     0x4
#else
#define MPR_MAP_READ        PROT_READ
#define MPR_MAP_WRITE       PROT_WRITE
#define MPR_MAP_EXECUTE     PROT_EXEC
#endif

extern struct Mpr *mprCreateAllocService(MprAllocNotifier cback, MprDestructor destructor);
extern MprHeap  *mprAllocArena(MprCtx ctx, cchar *name, uint arenaSize, bool threadSafe, MprDestructor destructor);
extern MprHeap  *mprAllocHeap(MprCtx ctx, cchar *name, uint arenaSize, bool threadSafe, MprDestructor destructor);
extern MprHeap  *mprAllocSlab(MprCtx ctx, cchar *name, uint objSize, uint count, bool threadSafe, MprDestructor destructor);
extern void     mprSetAllocNotifier(MprCtx ctx, MprAllocNotifier cback);
extern void     mprInitBlock(MprCtx ctx, void *ptr, uint size);

#if DOXYGEN
typedef void *Type;

/**
 *  Allocate a block of memory
 *  @description Allocates a block of memory using the supplied memory context \a ctx as the parent. #mprAlloc 
 *      manages a tree structure of memory blocks. Freeing a block via mprFree will release the allocated block
 *      and all child blocks.
 *  @param ctx Any memory context allocated by mprAlloc or mprCreate.
 *  @param size Size of the memory block to allocate.
 *  @return Returns a pointer to the allocated block. If memory is not available the memory exhaustion handler 
 *      specified via mprCreate will be called to allow global recovery.
 *  @remarks Do not mix calls to malloc and mprAlloc.
 *  @ingroup MprMem
 */
extern void *mprAlloc(MprCtx ctx, uint size);

extern MprBlk *mprAllocBlock(MprHeap *heap, MprBlk *parent, uint size);

/**
 *  Allocate an object block of memory
 *  @description Allocates a block of memory using the supplied memory context \a ctx as the parent. #mprAllocWithDestructor
 *      associates a destructor function with an object. This function will be invoked when the object is freed. 
 *      Freeing a block will first call the destructor and if that returns zero, mprFree will release the allocated 
 *      block and all child blocks.
 *  @param ctx Any memory context allocated by mprAlloc or mprCreate.
 *  @param size Size of the memory block to allocate.
 *  @param destructor Destructor function to invoke when the allocation is freed via #mprFree.
 *  @return Returns a pointer to the allocated block. If memory is not available the memory exhaustion handler 
 *      specified via mprCreate will be called to allow global recovery.
 *  @remarks Do not mix calls to malloc and mprAlloc.
 *  @stability Prototype. This function names are highly likely to be refactored.
 *  @ingroup MprMem
 */
extern void *mprAllocWithDestructor(MprCtx ctx, uint size, MprDestructor destructor);

/**
 *  Allocate an object block of memory and zero it.
 *  @description Allocates a zeroed block of memory using the supplied memory context \a ctx as the parent. 
        #mprAllocWithDestructor associates a destructor function with an object. This function will be invoked when the 
        object is freed. Freeing a block will first call the destructor and if that returns zero, mprFree will release the 
        allocated block and all child blocks.
 *  @param ctx Any memory context allocated by mprAlloc or mprCreate.
 *  @param size Size of the memory block to allocate.
 *  @param destructor Destructor function to invoke when the allocation is freed via #mprFree.
 *  @return Returns a pointer to the allocated block. If memory is not available the memory exhaustion handler 
 *      specified via mprCreate will be called to allow global recovery.
 *  @remarks Do not mix calls to malloc and mprAlloc.
 *  @stability Prototype. This function names are highly likely to be refactored.
 *  @ingroup MprMem
 */
extern void *mprAllocWithDestructorZeroed(MprCtx ctx, uint size, MprDestructor destructor);

/**
 *  Allocate a zeroed block of memory
 *  @description Allocates a zeroed block of memory using the supplied memory context \a ctx as the parent. #mprAlloc 
 *      manages a tree structure of memory blocks. Freeing a block via mprFree will release the allocated block
 *      and all child blocks.
 *  @param ctx Any memory context allocated by mprAlloc or mprCreate.
 *  @param size Size of the memory block to allocate.
 *  @return Returns a pointer to the allocated block. If memory is not available the memory exhaustion handler 
 *      specified via mprCreate will be called to allow global recovery.
 *  @remarks Do not mix calls to malloc and mprAlloc.
 *  @ingroup MprMem
 */
extern void *mprAllocZeroed(MprCtx ctx, uint size);

/**
 *  Reallocate a block
 *  @description Reallocates a block increasing its size. If the specified size is less than the current block size,
 *      the call will ignore the request and simply return the existing block.
 *  @param ctx Any memory context allocated by mprAlloc or mprCreate.
 *  @param ptr Memory to reallocate. If NULL, call malloc.
 *  @param size New size of the required memory block.
 *  @return Returns a pointer to the allocated block. If memory is not available the memory exhaustion handler 
 *      specified via mprCreate will be called to allow global recovery.
 *  @remarks Do not mix calls to realloc and mprRealloc.
 *  @ingroup MprMem
 */
extern void *mprRealloc(MprCtx ctx, void *ptr, uint size);

/**
 *  Allocate an object of a given type
 *  @description Allocates a block of memory large enough to hold an instance of the specified type. This uses the 
 *      supplied memory context \a ctx as the parent. This is implemented as a macro
 *  @param ctx Any memory context allocated by mprAlloc or mprCreate.
 *  @param type Type of the object to allocate
 *  @return Returns a pointer to the allocated block. If memory is not available the memory exhaustion handler 
 *      specified via mprCreate will be called to allow global recovery.
 *  @remarks Do not mix calls to malloc and mprAlloc.
 *  @stability Prototype. This function names are highly likely to be refactored.
 *  @ingroup MprMem
 */
extern void *mprAllocObj(MprCtx ctx, Type type) { return 0; }

/**
 *  Allocate a zeroed object of a given type
 *  @description Allocates a zeroed block of memory large enough to hold an instance of the specified type. This uses the 
 *      supplied memory context \a ctx as the parent. This is implemented as a macro
 *  @param ctx Any memory context allocated by mprAlloc or mprCreate.
 *  @param type Type of the object to allocate
 *  @return Returns a pointer to the allocated block. If memory is not available the memory exhaustion handler 
 *      specified via mprCreate will be called to allow global recovery.
 *  @remarks Do not mix calls to malloc and mprAlloc.
 *  @stability Prototype. This function names are highly likely to be refactored.
 *  @ingroup MprMem
 */
extern void *mprAllocObjZeroed(MprCtx ctx, Type type) { return 0; }

/**
 *  Allocate an object of a given type with a destructor
 *  @description Allocates a block of memory large enough to hold an instance of the specified type with a destructor. 
 *      This uses the supplied memory context \a ctx as the parent. This is implemented as a macro.
 *      this call associates a destructor function with an object. This function will be invoked when the object is freed. 
 *      Freeing a block will first call the destructor and if that returns zero, mprFree will release the allocated 
 *      block and all child blocks.
 *  @param ctx Any memory context allocated by mprAlloc or mprCreate.
 *  @param type Type of the object to allocate
 *  @param destructor Destructor function to invoke when the allocation is freed via #mprFree.
 *  @return Returns a pointer to the allocated block. If memory is not available the memory exhaustion handler 
 *      specified via mprCreate will be called to allow global recovery.
 *  @remarks Do not mix calls to malloc and mprAlloc.
 *  @stability Prototype. This function names are highly likely to be refactored.
 *  @ingroup MprMem
 */
extern void *mprAllocObjWithDestructor(MprCtx ctx, Type type, MprDestructor destructor)

/**
 *  Allocate a zeroed object of a given type with a destructor
 *  @description Allocates a zeroed block of memory large enough to hold an instance of the specified type with a 
 *      destructor. This uses the supplied memory context \a ctx as the parent. This is implemented as a macro.
 *      this call associates a destructor function with an object. This function will be invoked when the object is freed. 
 *      Freeing a block will first call the destructor and if that returns zero, mprFree will release the allocated 
 *      block and all child blocks.
 *  @param ctx Any memory context allocated by mprAlloc or mprCreate.
 *  @param type Type of the object to allocate
 *  @param destructor Destructor function to invoke when the allocation is freed via #mprFree.
 *  @return Returns a pointer to the allocated block. If memory is not available the memory exhaustion handler 
 *      specified via mprCreate will be called to allow global recovery.
 *  @remarks Do not mix calls to malloc and mprAlloc.
 *  @stability Prototype. This function names are highly likely to be refactored.
 *  @ingroup MprMem
 */
extern void *mprAllocObjWithDestructorZeroed(MprCtx ctx, Type type, MprDestructor destructor) { return 0;}

/**
 *  Duplicate a block of memory.
 *  @param ctx Any memory context allocated by mprAlloc or mprCreate.
 *  @description Copy a block of memory into a newly allocated block.
 *  @param ptr Pointer to the block to duplicate.
 *  @param size Size of the block to copy.
 *  @return Returns an allocated block. Caller must free via #mprFree.
 *  @ingroup MprMem
 */
extern void *mprMemdup(MprCtx ctx, cvoid *ptr, uint size);

/**
 *  Duplicate a string.
 *  @param ctx Any memory context allocated by mprAlloc or mprCreate.
 *  @description Copy a string into a newly allocated block. The new block will be sized to the maximum of the 
 *      length of the existing string (plus a null) and the requested size.
 *  @param str Pointer to the block to duplicate.
 *  @param size Requested minimum size of the allocated block holding the duplicated string.
 *  @return Returns an allocated block. Caller must free via #mprFree.
 *  @ingroup MprMem
 */
extern char *mprStrndup(MprCtx ctx, cchar *str, uint size);

/**
 *  Safe replacement for strdup
 *  @param ctx Any memory context allocated by mprAlloc or mprCreate.
 *  @description mprStrdup() should be used as a replacement for \b strdup wherever possible. It allows the 
 *      strdup to be copied to be NULL, in which case it will allocate an empty string. 
 *  @param str Pointer to string to duplicate. If \b str is NULL, allocate a new string containing only a 
 *      trailing NULL character.
 *  @return Returns an allocated string including trailing null.
 *  @remarks Memory allocated via mprStrdup() must be freed via mprFree().
 *  @ingroup MprMem
 */
extern char *mprStrdup(MprCtx ctx, cchar *str);

#else /* !DOXYGEN */


#if BLD_DEBUG
/**
 *  Set a static debug name for the memory object
 *  @param ptr The memory object
 *  @param name Static memory name. Must be persistant.
 *  @returns the memory object so this call can be chained.
 */
extern void *mprSetName(void *ptr, cchar *name);

/**
 *  Set a dynamic debug name for the memory object
 *  @param ptr The memory object
 *  @param name Memory name. This call will duplicate the name so the name may be transient.
 *  @returns the memory object so this call can be chained.
 */
extern void *mprSetDynamicName(void *ptr, cchar *name);

/*
 *  Get the debug memory name for a memory object
 *  @returns the debug name
 */
extern cchar *mprGetName(void *ptr);
#else

#define mprSetName(ptr, name) ptr
#define mprSetDynamicName(ptr, name) ptr
#define mprGetName(ptr) ""
#endif

extern void *_mprAlloc(MprCtx ctx, uint size);
extern MprBlk *_mprAllocBlock(MprHeap *heap, MprBlk *parent, uint size);
extern void *_mprAllocWithDestructor(MprCtx ctx, uint size, MprDestructor destructor);
extern void *_mprAllocWithDestructorZeroed(MprCtx ctx, uint size, MprDestructor destructor);
extern void *_mprAllocZeroed(MprCtx ctx, uint size);
extern void *_mprRealloc(MprCtx ctx, void *ptr, uint size);
extern void *_mprMemdup(MprCtx ctx, cvoid *ptr, uint size);
extern char *_mprStrndup(MprCtx ctx, cchar *str, uint size);
extern char *_mprStrdup(MprCtx ctx, cchar *str);

/*
 *  Macros for typed based allocations
 */
#define mprAllocObj(ctx, type) \
    ((type*) mprSetName(_mprAlloc(ctx, sizeof(type)), MPR_LOC))
#define mprAllocObjZeroed(ctx, type) \
    ((type*) mprSetName(_mprAllocZeroed(ctx, sizeof(type)), MPR_LOC))
#define mprAllocObjWithDestructor(ctx, type, destructor) \
    ((type*) mprSetName(_mprAllocWithDestructor(ctx, sizeof(type), (MprDestructor) destructor), MPR_LOC))
#define mprAllocObjWithDestructorZeroed(ctx, type, destructor) \
    ((type*) mprSetName(_mprAllocWithDestructorZeroed(ctx, sizeof(type), (MprDestructor) destructor), MPR_LOC))

#define mprAlloc(ctx, size) \
    mprSetName(_mprAlloc(ctx, size), MPR_LOC)
#define mprAllocBlock(heap, parent, size) \
    mprSetName(_mprAllocBlock(heap, parent, size), MPR_LOC)
#define mprAllocWithDestructor(ctx, size, destructor) \
    mprSetName(_mprAllocWithDestructor(ctx, size, destructor), MPR_LOC)
#define mprAllocWithDestructorZeroed(ctx, size, destructor) \
    mprSetName(_mprAllocWithDestructorZeroed(ctx, size, destructor), MPR_LOC)
#define mprAllocZeroed(ctx, size) \
    mprSetName(_mprAllocZeroed(ctx, size), MPR_LOC)
#define mprRealloc(ctx, ptr, size) \
    mprSetName(_mprRealloc(ctx, ptr, size), MPR_LOC)
#define mprMemdup(ctx, ptr, size) \
    mprSetName(_mprMemdup(ctx, ptr, size), MPR_LOC)
#define mprStrndup(ctx, str, size) \
    mprSetName(_mprStrndup(ctx, str, size), MPR_LOC)
#define mprStrdup(ctx, str) \
    mprSetName(_mprStrdup(ctx, str), MPR_LOC)

extern MprHeap *mprGetHeap(MprBlk *bp);
#endif

/**
 *  Format a string into an allocated buffer.
 *  @description This call will dynamically allocate a buffer up to the specified maximum size and will format the 
 *      supplied arguments into the buffer.  A trailing null will always be appended. The call returns
 *      the size of the allocated string excluding the null.
 *  @param ctx Any memory context allocated by the MPR.
 *  @param maxSize Maximum size to allocate for the buffer including the trailing null.
 *  @param fmt Printf style format string
 *  @return Returns the number of characters in the string.
 *  @ingroup MprString
 */
extern char *mprAsprintf(MprCtx ctx, int maxSize, cchar *fmt, ...);

/**
 *  Allocate a buffer of sufficient length to hold the formatted string.
 *  @description This call will dynamically allocate a buffer up to the specified maximum size and will format 
 *      the supplied arguments into the buffer. A trailing null will always be appended. The call returns
 *      the size of the allocated string excluding the null.
 *  @param ctx Any memory context allocated by the MPR.
 *  @param maxSize Maximum size to allocate for the buffer including the trailing null.
 *  @param fmt Printf style format string
 *  @param arg Varargs argument obtained from va_start.
 *  @return Returns the number of characters in the string.
 *  @ingroup MprString
 */
extern char *mprVasprintf(MprCtx ctx, int maxSize, cchar *fmt, va_list arg);

/**
 *  Append strings to an existing string and reallocate as required.
 *  @description Append a list of strings to an existing string. The list of strings is terminated by a 
 *      null argument. The call returns the size of the allocated block. 
 *  @param ctx Any memory context allocated by the MPR.
 *  @param max Maximum size of the result string.
 *  @param buf Existing string to reallocate. May be null.
 *  @param src Variable list of strings to append. The final string argument must be null.
 *  @return An allocated result string. Caller must free.
 *  @ingroup MprString
 */
extern char *mprReallocStrcat(MprCtx ctx, int max, char *buf, cchar *src, ...);

/**
 *  Free a block of memory.
 *  @description mprFree should be used to free memory allocated by mprAlloc, or mprRealloc. This call will ignore
 *      calls to free a null pointer, thus it is an acceptable idiom to free a pointer without testing its value for null.
 *      When mprFree is called it will first invoke any object destructor function for the allocated block. If this
 *      destructor returns zero, it will then proceed and free all allocated children before finally releasing the block.
 *  @param ptr Memory to free. If NULL, take no action.
 *  @return Returns zero if the block was actually freed. If the destructor prevented the freeing, a non-zero value will
 *      be returned. 
 *  @ingroup MprMem
 */
extern int mprFree(void *ptr);

/**
 *  Update the destructor for a block of memory.
 *  @description This call updates the destructor for a block of memory allocated via mprAllocWithDestructor.
 *  @param ptr Memory to free. If NULL, take no action.
 *  @param destructor Destructor function to invoke when #mprFree is called.
 *  @ingroup MprMem
 */
extern void mprSetDestructor(void *ptr, MprDestructor destructor);

/**
 *  Free all the children blocks allocated of a block
 *  @param ctx Any memory context allocated by mprAlloc or mprCreate.
 */
extern void mprFreeChildren(MprCtx ctx);

/**
 *  Reassign a block from its current parent context to a new context.
 *  @param ctx Any memory context allocated by mprAlloc or mprCreate. This will be the new owning context of the ptr.
 *  @param ptr Pointer to a block to reassign.
 */
extern int mprStealBlock(MprCtx ctx, cvoid *ptr);
extern int mprReparent(MprCtx ctx, cvoid *ptr);

#if BLD_FEATURE_MEMORY_DEBUG
extern void     mprValidateBlock(MprCtx ctx);
#endif
#if BLD_FEATURE_MEMORY_STATS
extern void     mprPrintAllocReport(MprCtx ctx, cchar *msg);
#endif


/**
 *  Determine if the MPR has encountered memory allocation errors.
 *  @description Returns true if the MPR has had a memory allocation error. Allocation errors occur if any
 *      memory allocation would cause the application to exceed the configured redline limit, or if any O/S memory
 *      allocation request fails.
 *  @param ctx Any memory context allocated by the MPR.
 *  @return TRUE if a memory allocation error has occurred. Otherwise returns FALSE.
 *  @ingroup MprMem
 */
extern bool mprHasAllocError(MprCtx ctx);

/**
 *  Reset the memory allocation error flag
 *  @description Reset the alloc error flag triggered.
 *  @param ctx Any memory context allocated by the MPR.
 *  @ingroup MprMem
 */
extern void mprResetAllocError(MprCtx ctx);

/**
 *  Set an memory allocation error condition on a memory context. This will set an allocation error condition on the
 *  given context and all its parents. This way, you can test the ultimate parent and detect if any memory allocation
 *  errors have occurred.
 *  @param ctx Any memory context allocated by the MPR.
 */
extern void mprSetAllocError(MprCtx ctx);

/**
 *  Get the memory parent of a block.
 *  @description Return the parent memory context for a block
 *  @param ctx Any memory context allocated by mprAlloc or mprCreate.
 *  @return Return the memory owning this block
 *  @ingroup MprMem
 */
extern void *mprGetParent(MprCtx ctx);

/**
 *  Test is a pointer is a valid memory context. This is used to test if a block has been dynamically allocated.
 *  @param ctx Any memory context allocated by mprAlloc or mprCreate.
 */
extern int mprIsValid(MprCtx ctx);

/**
 *  Monitory stack usage and check if the stack has grown since last monitoring.
 *  @param ctx Any memory context allocated by mprAlloc or mprCreate.
 *  @returns true if the stack has grown
 */
extern bool mprStackCheck(MprCtx ctx);

/**
 *  Configure the application memory limits
 *  @description Configure memory limits to constrain memory usage by the application. The memory allocation subsystem
 *      will check these limits before granting memory allocation requrests. The redLine is a soft limit that if exceeded
 *      will invoke the memory allocation callback, but will still honor the request. The maxMemory limit is a hard limit.
 *      The MPR will prevent allocations which exceed this maximum. The memory callback handler is defined via 
 *      the #mprCreate call.
 *  @param ctx Any memory context allocated by mprAlloc or mprCreate.
 *  @param redline Soft memory limit. If exceeded, the request will be granted, but the memory handler will be invoked.
 *  @param maxMemory Hard memory limit. If exceeded, the request will not be granted, and the memory handler will be invoked.
 *  @ingroup MprMem
 */
extern void mprSetAllocLimits(MprCtx ctx, int redline, int maxMemory);

/**
 *  Return the current allocation memory statistics block
 *  @param ctx Any memory context allocated by mprAlloc or mprCreate.
 *  @returns a reference to the allocation memory statistics. Do not modify its contents.
 */
extern MprAlloc *mprGetAllocStats(MprCtx ctx);

/**
 *  Return the amount of memory currently used by the application. This only reports heap memory.
 *  @param ctx Any memory context allocated by mprAlloc or mprCreate.
 *  @returns the amount of heap memory used by the application in bytes.
 */
extern int64 mprGetUsedMemory(MprCtx ctx);

/**
 *  Memory virtual memory into the applications address space.
 *  @param size of virtual memory to map. This size will be rounded up to the nearest page boundary.
 *  @param mode Mask set to MPR_MAP_READ | MPR_MAP_WRITE
 */
extern void *mprMapAlloc(MprCtx ctx, uint size, int mode);

/**
 *  Free (unpin) a mapped section of virtual memory
 *  @param ptr Virtual address to free. Should be page aligned
 *  @param size Size of memory to free in bytes
 */
extern void mprMapFree(void *ptr, uint size);

/**
 *  Get the current O/S virtual page size
 *  @param ctx Any memory context allocated by mprAlloc or mprCreate.
 *  @returns the page size in bytes
 */
extern int mprGetPageSize(MprCtx ctx);

/******************************** I/O Wait Services ***************************/
/*
 *  Wait service.
 */
/*
 *  Standard wait for IO options
 */
#define MPR_READABLE           0x2          /* The channel is readable without blocking */
#define MPR_WRITABLE           0x4          /* The channel is writable without blocking */

/*
 *  Wait service flags
 */
#define MPR_BREAK_REQUESTED     0x1         /* Pending wakeup on service thread */
#define MPR_NEED_RECALL         0x2         /* A handler needs to be recalled */

#define MPR_READ_PIPE           0           /* Read side */
#define MPR_WRITE_PIPE          1           /* Write side */

/*
 *  Wait handler callback
 *  @params data User supplied callback data
 *  @params mask Mask set to MPR_READABLE | MPR_WRITABLE
 *  @returns non-zero if the wait handler has been deleted
 */
typedef int (*MprWaitProc)(void *data, int mask);

#if BLD_WIN_LIKE
typedef long (*MprMsgCallback)(HWND hwnd, uint msg, uint wp, long lp);
#endif

typedef struct MprWaitService {
    MprList         *handlers;              /* List of handlers */
    int             flags;                  /* State flags */
    int             maskGeneration;         /* Generation number for mask changes */
    int             lastMaskGeneration;     /* Last generation number for mask changes */
    int             rebuildMasks;           /* IO mask rebuild required */

#if LINUX || MACOSX
    struct pollfd   *fds;                   /* File descriptors to poll on */
    struct pollfd   *stableFds;             /* Stable list used while actually polling */
    int             fdsCount;               /* Count of fds */
    int             stableFdsCount;         /* Count of stableFds */
    int             fdsSize;                /* Size of fds array */
    int             breakPipe[2];           /* Pipe to wakeup select when multithreaded */

#elif BLD_WIN_LIKE && !WINCE
    HWND            hwnd;                   /* Window handle */
    int             socketMessage;          /* Message id for socket events */
    MprMsgCallback  msgCallback;            /* Message handler callback */
#else
    /*
     *  Everyone else uses select (including WINCE)
     */
    fd_set          readMask;               /* Current read events mask */
    fd_set          writeMask;              /* Current write events mask */
    fd_set          selectReadMask;         /* Read events mask used for select() */
    fd_set          selectWriteMask;        /* Write events mask used for select() */
    int             maxfd;                  /* Highest socket in masks + 1 */
#if BLD_FEATURE_MULTITHREAD
    int             breakSock;              /* Socket to wakeup select when multithreaded */
    struct sockaddr_in breakAddress;        /* Address of wakeup socket */
#endif
#endif

#if BLD_FEATURE_MULTITHREAD
    MprMutex        *mutex;                 /* General multi-thread sync */
#endif

} MprWaitService;


extern MprWaitService *mprCreateWaitService(struct Mpr *mpr);
extern int  mprInitSelectWait(MprWaitService *ws);
extern int  mprStartWaitService(MprWaitService *ws);
extern int  mprStopWaitService(MprWaitService *ws);

#if BLD_WIN_LIKE
extern int  mprInitWindow(MprWaitService *ws);
extern void mprSetWinMsgCallback(MprWaitService *ws, MprMsgCallback callback);
extern void mprServiceWinIO(MprWaitService *ws, int sockFd, int winMask);
#endif

#if BLD_FEATURE_MULTITHREAD
    extern void mprSetServiceThread(MprCtx ctx, MprThread *thread);
    extern void mprSetWaitServiceThread(MprWaitService *ws, MprThread *thread);
    extern void mprWakeWaitService(MprCtx ctx);
    extern void mprWakeOsWaitService(MprCtx ctx);
#else
    #define mprWakeWaitService(ws)
#endif

extern int mprWaitForSingleIO(MprCtx ctx, int fd, int mask, int timeout);
extern int mprWaitForIO(MprWaitService *ws, int timeout);


/*
 *  Handler Flags
 */
#define MPR_WAIT_RECALL_HANDLER 0x1     /* Must recall the handler asap */
#define MPR_WAIT_THREAD         0x2     /* Run callback via thread worker */
#define MPR_WAIT_DESTROYING     0x4     /* Destroy in process */
#define MPR_WAIT_MASK_CHANGED   0x8     /* Wait masks have changed */

/**
 *  Wait Handler Service
 *  @description Wait handlers provide callbacks for when I/O events occur. They provide a wait to service many
 *      I/O file descriptors without requiring a thread per descriptor.
 *  @see mprSetWaitEvents, mprSetWaitCallback, mprDisableWaitEvents, mprEnableWaitEvents,
 *      mprRecallWaitHandler, MprWaitHandler, mprCreateEvent, mprServiceEvents, MprEvent
 *  @defgroup MprWaitHandler MprWaitHandler
 */
typedef struct MprWaitHandler {
    int             desiredMask;        /**< Mask of desired events */
    int             disableMask;        /**< Mask of disabled events */
    int             presentMask;        /**< Mask of current events */
    int             fd;                 /**< O/S File descriptor (sp->sock) */
    int             flags;              /**< Control flags */
    int             inUse;              /**< In-use counter. Used by callbacks */
    void            *handlerData;       /**< Argument to pass to proc */
#if BLD_FEATURE_MULTITHREAD
    int             priority;           /**< Thread priority */
    struct MprWorker *requiredWorker;   /**< Designate the required worker thread to run the callback */
    struct MprThread *thread;           /**< Thread executing the callback, set even if worker is null */
    MprCond         *callbackComplete;  /**< Signalled when a callback is complete */
#endif
    MprWaitService  *waitService;       /**< Wait service pointer */
    MprWaitProc     proc;               /**< Wait handler procedure */
    struct MprWaitHandler *next;        /**< List linkage */
    struct MprWaitHandler *prev;
} MprWaitHandler;


/**
 *  Create a wait handler
 *  @description Create a wait handler that will be invoked when I/O of interest occurs on the specified file handle
 *      The wait handler is registered with the MPR event I/O mechanism.
 *  @param ctx Any memory allocation context created by MprAlloc
 *  @param fd File descriptor
 *  @param mask Mask of events of interest. This is made by oring MPR_READABLE and MPR_WRITABLE
 *  @param proc Callback function to invoke when an I/O event of interest has occurred.
 *  @param data Data item to pass to the callback
 *  @param priority MPR priority to associate with the callback. This is only used if the MPR_WAIT_THREAD is specified
 *      in the flags and the MPR is build multithreaded.
 *  @param flags Flags may be set to MPR_WAIT_THREAD if the callback function should be invoked using a thread from
 *      the worker thread pool.
 *  @returns A new wait handler registered with the MPR event mechanism
 *  @ingroup MprWaitHandler
 */
extern MprWaitHandler *mprCreateWaitHandler(MprCtx ctx, int fd, int mask, MprWaitProc proc, void *data,
        int priority, int flags);

/**
 *  Disconnect a wait handler from its underlying file descriptor. This is used to prevent further I/O wait events while
 *  still preserving the wait handler.
 *  @param wp Wait handler object
 */
extern void mprDisconnectWaitHandler(MprWaitHandler *wp);

/**
 *  Disable wait events
 *  @description Disable wait events for a given file descriptor.
 *  @param wp Wait handler created via #mprCreateWaitHandler
 *  @ingroup MprWaitHandler
 */
extern void mprDisableWaitEvents(MprWaitHandler *wp);

/**
 *  Enable wait events
 *  @description Enable wait events for a given file descriptor.
 *  @param wp Wait handler created via #mprCreateWaitHandler
 *  @ingroup MprWaitHandler
 */
extern void mprEnableWaitEvents(MprWaitHandler *wp);

/**
 *  Recall a wait handler
 *  @description Signal that a wait handler should be recalled at the earliest opportunity. This is useful
 *      when a protocol stack has buffered data that must be processed regardless of whether more I/O occurs. 
 *  @param wp Wait handler created via #mprCreateWaitHandler
 *  @ingroup MprWaitHandler
 */
extern void mprRecallWaitHandler(MprWaitHandler *wp);

/**
 *  Define the events of interest for a wait handler
 *  @description Define the events of interest for a wait handler. The mask describes whether readable or writable
 *      events should be signalled to the wait handler. Disconnection events are passed via read events.
 *  @param wp Wait handler created via #mprCreateWaitHandler
 *  @param desiredMask Mask of desirable events (MPR_READABLE | MPR_WRITABLE)
 *  @param disableMask Mask to enable or disable events. Set to -1 to enable events, 0 to disable.
 *  @ingroup MprWaitHandler
 */
extern void mprSetWaitEvents(MprWaitHandler *wp, int desiredMask, int disableMask);

/**
 *  Define the wait handler callback
 *  @description This updates the callback function for the wait handler. Callback functions are originally specified
 *      via #mprCreateWaitHandler.
 *  @param wp Wait handler created via #mprCreateWaitHandler
 *  @param proc Callback function to invoke when an I/O event of interest has occurred.
 *  @param mask Mask of MPR_READABLE and MPR_WRITABLE
 *  @ingroup MprWaitHandler
 */
extern void mprSetWaitCallback(MprWaitHandler *wp, MprWaitProc proc, int mask);

/**
 *  Apply wait handler updates. While a wait handler is in use, wait event updates are buffered. This routine applies
 *      such buffered updates.
 *  @param wp Wait handler created via #mprCreateWaitHandler
 *  @param wakeup Wake up the service events thread. Typically it is safest to wake up the service events thread if the
 *      wait handler event masks have been modified. However, there are some cases where it can be useful to suppress
 *      this behavior.
 */
extern void mprUpdateWaitHandler(MprWaitHandler *wp, bool wakeup);

/**
 *  Invoke the wait handler callback
 *  @param wp Wait handler created via #mprCreateWaitHandler
 */
extern void mprInvokeWaitCallback(MprWaitHandler *wp);

#if BLD_FEATURE_MULTITHREAD
/**
 *  Dedicate a worker thread to a wait handler. This implements thread affinity and is required on some platforms
 *      where some APIs (waitpid on uClibc) cannot be called on a different thread.
 *  @param wp Wait handler created via #mprCreateWaitHandler
 *  @param worker Worker thread reference
 */
extern void mprDedicateWorkerToHandler(MprWaitHandler *wp, struct MprWorker *worker);

/**
 *  Release a worker thread. This releases a worker thread to be assignable to any other wait handler.
 *  @param wp Wait handler created via #mprCreateWaitHandler
 *  @param worker Worker thread reference
 */
extern void mprReleaseWorkerFromHandler(MprWaitHandler *wp, struct MprWorker *worker);
#endif

/******************************** Socket Service*******************************/
/**
 *  Socket I/O callback procedure. Proc returns non-zero if the socket has been deleted.
 */
typedef int (*MprSocketProc)(void *data, int mask);

/**
 *  Socket connection acceptance callback procedure
 */
typedef int (*MprSocketAcceptProc)(struct MprSocket *sp, void *data, cchar *ip, int port);

/*
 *  Socket service provider interface.
 */
typedef struct MprSocketProvider {
    cchar           *name;
#if BLD_FEATURE_SSL
    struct MprSsl   *defaultSsl;
#endif
    struct MprSocket *(*acceptSocket)(struct MprSocket *sp, bool invokeCallback);
    void            (*closeSocket)(struct MprSocket *socket, bool gracefully);
    int             (*configureSsl)(struct MprSsl *ssl);
    int             (*connectSocket)(struct MprSocket *socket, cchar *host, int port, int flags);
    struct MprSocket *(*createSocket)(MprCtx ctx, struct MprSsl *ssl);
    void            (*disconnectSocket)(struct MprSocket *socket);
    int             (*flushSocket)(struct MprSocket *socket);
    int             (*listenSocket)(struct MprSocket *socket, cchar *host, int port, MprSocketAcceptProc acceptFn, 
                        void *data, int flags);
    int             (*readSocket)(struct MprSocket *socket, void *buf, int len);
    int             (*writeSocket)(struct MprSocket *socket, void *buf, int len);
} MprSocketProvider;


/*
 *  Mpr socket service class
 */
typedef struct MprSocketService {
    MprList         *connections;
    int             maxClients;                 /* Maximum client side sockets */
    int             numClients;                 /* Count of client side sockets */
    int             next;

    MprSocketProvider *standardProvider;
    MprSocketProvider *secureProvider;

#if BLD_FEATURE_MULTITHREAD
    MprMutex        *mutex;
#endif
} MprSocketService;


extern MprSocketService *mprCreateSocketService(MprCtx ctx);
extern int  mprStartSocketService(MprSocketService *ss);
extern void mprStopSocketService(MprSocketService *ss);
extern void mprSetSecureProvider(MprCtx ctx, MprSocketProvider *provider);
extern bool mprHasSecureSockets(MprCtx ctx);

/**
 *  Set the maximum number of client sockets that are permissable
 *  @param ctx Any memory allocation context created by MprAlloc
 *  @param max New maximum number of client sockets.
 */
extern int mprSetMaxSocketClients(MprCtx ctx, int max);

/*
 *  Socket close flags
 */
#define MPR_SOCKET_GRACEFUL     1           /* Do a graceful shutdown */

/*
 *  Socket event types
 */
#define MPR_SOCKET_READABLE     0x2
#define MPR_SOCKET_WRITABLE     0x4
#define MPR_SOCKET_EXCEPTION    0x8

/*
 *  Socket Flags
 */
#define MPR_SOCKET_BLOCK        0x1         /**< Use blocking I/O */
#define MPR_SOCKET_BROADCAST    0x2         /**< Broadcast mode */
#define MPR_SOCKET_CLOSED       0x4         /**< MprSocket has been closed */
#define MPR_SOCKET_CONNECTING   0x8         /**< MprSocket has been closed */
#define MPR_SOCKET_DATAGRAM     0x10        /**< Use datagrams */
#define MPR_SOCKET_EOF          0x20        /**< Seen end of file */
#define MPR_SOCKET_LISTENER     0x40        /**< MprSocket is server listener */
#define MPR_SOCKET_NOREUSE      0x80        /**< Dont set SO_REUSEADDR option */
#define MPR_SOCKET_NODELAY      0x100       /**< Disable Nagle algorithm */
#define MPR_SOCKET_THREAD       0x400       /**< Process callbacks on a worker thread */
#define MPR_SOCKET_CLIENT       0x800       /**< Socket is a client */
#define MPR_SOCKET_PENDING      0x1000      /**< Pending buffered read data */
#define MPR_SOCKET_RUNNING      0x2000      /**< Socket is running callback */

/**
 *  Socket Service
 *  @description The MPR Socket service provides IPv4 and IPv6 capabilities for both client and server endpoints.
 *  Datagrams, Broadcast and point to point services are supported. The APIs can be used in both blocking and
 *  non-blocking modes.
 *  \n\n
 *  The socket service integrates with the MPR worker thread pool and eventing services. Socket connections can be handled
 *  by threads from the worker thread pool for scalable, multithreaded applications.
 *
 *  @stability Evolving
 *  @see MprSocket, mprCreateSocket, mprOpenClientSocket, mprOpenServerSocket, mprCloseSocket, mprFree, mprFlushSocket,
 *      mprWriteSocket, mprWriteSocketString, mprReadSocket, mprSetSocketCallback, mprSetSocketEventMask, 
 *      mprGetSocketBlockingMode, mprIsSocketEof, mprGetSocketFd, mprGetSocketPort, mprGetSocketBlockingMode, 
 *      mprSetSocketNoDelay, mprGetSocketError, mprParseIp, mprSendFileToSocket, mprSetSocketEof, mprIsSocketSecure
 *      mprWriteSocketVector
 *  @defgroup MprSocket MprSocket
 */
typedef struct MprSocket {
    MprSocketService *service;          /**< Socket service */
    MprSocketAcceptProc
                    acceptCallback;     /**< Accept callback */
    void            *acceptData;        /**< User accept callback data */
    int             currentEvents;      /**< Mask of ready events (FD_x) */
    int             error;              /**< Last error */
    int             handlerMask;        /**< Handler events of interest */
    int             handlerPriority;    /**< Handler priority */
    int             interestEvents;     /**< Mask of events to watch for */
    MprSocketProc   ioCallback;         /**< User I/O callback */
    void            *ioData;            /**< User io callback data */
    char            *ipAddr;            /**< Server side ip address */
    char            *clientIpAddr;      /**< Client side ip address */
    int             port;               /**< Port to listen on */
    int             waitForEvents;      /**< Events being waited on */
    MprWaitHandler  *handler;           /**< Wait handler */
    int             fd;                 /**< Actual socket file handle */
    int             flags;              /**< Current state flags */
    MprSocketProvider *provider;        /**< Socket implementation provider */
    struct MprSocket *listenSock;       /**< Listening socket */
    struct MprSslSocket *sslSocket;     /**< Extended ssl socket state. If set, then using ssl */
    struct MprSsl   *ssl;               /**< SSL configuration */
#if BLD_FEATURE_MULTITHREAD
    MprMutex        *mutex;             /**< Multi-thread sync */
#endif

} MprSocket;


/*
 *  Vectored write array
 */
typedef struct MprIOVec {
    char            *start;
    size_t          len;
} MprIOVec;


/**
 *  Flag for mprCreateSocket to use the default SSL provider
 */ 
#define MPR_SECURE_CLIENT ((struct MprSsl*) 1)

/**
 *  Create a socket
 *  @description Create a new socket
 *  @param ctx Any memory allocation context created by MprAlloc
 *  @param ssl An optional SSL context if the socket is to support SSL. Use the #MPR_SECURE_CLIENT define to specify
 *      that mprCreateSocket should use the default SSL provider.
 *  @return A new socket object
 *  @ingroup MprSocket
 */
extern MprSocket *mprCreateSocket(MprCtx ctx, struct MprSsl *ssl);

/**
 *  Open a client socket
 *  @description Open a client connection
 *  @param sp Socket object returned via #mprCreateSocket
 *  @param hostName Host or IP address to connect to.
 *  @param port TCP/IP port number to connect to.
 *  @param flags Socket flags may use the following flags ored together:
 *      @li MPR_SOCKET_BLOCK - to use blocking I/O. The default is non-blocking.
 *      @li MPR_SOCKET_BROADCAST - Use IPv4 broadcast
 *      @li MPR_SOCKET_DATAGRAM - Use IPv4 datagrams
 *      @li MPR_SOCKET_NOREUSE - Set NOREUSE flag on the socket
 *      @li MPR_SOCKET_NODELAY - Set NODELAY on the socket
 *      @li MPR_SOCKET_THREAD - Process callbacks on a separate thread.
 *  @return Zero if the connection is successful. Otherwise a negative MPR error code.
 *  @ingroup MprSocket
 */
extern int mprOpenClientSocket(MprSocket *sp, cchar *hostName, int port, int flags);

/**
 *  Disconnect a socket by closing its underlying file descriptor. This is used to prevent further I/O wait events while
 *  still preserving the socket object.
 *  @param sp Socket object
 */
extern void mprDisconnectSocket(MprSocket *sp);

/**
 *  Open a server socket
 *  @description Open a server socket and listen for client connections.
 *  @param sp Socket object returned via #mprCreateSocket
 *  @param ipAddr IP address to bind to. Set to 0.0.0.0 to bind to all possible addresses on a given port.
 *  @param port TCP/IP port number to connect to. 
 *  @param acceptFn Callback function to invoke to accept incoming client connections.
 *  @param data Opaque data reference to pass to the accept function.
 *  @param flags Socket flags may use the following flags ored together:
 *      @li MPR_SOCKET_BLOCK - to use blocking I/O. The default is non-blocking.
 *      @li MPR_SOCKET_BROADCAST - Use IPv4 broadcast
 *      @li MPR_SOCKET_DATAGRAM - Use IPv4 datagrams
 *      @li MPR_SOCKET_NOREUSE - Set NOREUSE flag on the socket
 *      @li MPR_SOCKET_NODELAY - Set NODELAY on the socket
 *      @li MPR_SOCKET_THREAD - Process callbacks on a separate thread.
 *  @return Zero if the connection is successful. Otherwise a negative MPR error code.
 *  @ingroup MprSocket
 */
extern int mprOpenServerSocket(MprSocket *sp, cchar *ipAddr, int port, MprSocketAcceptProc acceptFn, void *data, int flags);

/**
 *  Close a socket
 *  @description Close a socket. If the \a graceful option is true, the socket will first wait for written data to drain
 *      before doing a graceful close.
 *  @param sp Socket object returned from #mprCreateSocket
 *  @param graceful Set to true to do a graceful close. Otherwise, an abortive close will be performed.
 *  @ingroup MprSocket
 */
extern void mprCloseSocket(MprSocket *sp, bool graceful);

/**
 *  Flush a socket
 *  @description Flush any buffered data in a socket. Standard sockets do not use buffering and this call will do nothing.
 *      SSL sockets do buffer and calling mprFlushSocket will write pending written data.
 *  @param sp Socket object returned from #mprCreateSocket
 *  @return A count of bytes actually written. Return a negative MPR error code on errors.
 *  @ingroup MprSocket
 */
extern int mprFlushSocket(MprSocket *sp);

/**
 *  Write to a socket
 *  @description Write a block of data to a socket. If the socket is in non-blocking mode (the default), the write
 *      may return having written less than the required bytes. 
 *  @param sp Socket object returned from #mprCreateSocket
 *  @param buf Reference to a block to write to the socket
 *  @param len Length of data to write. This may be less than the requested write length if the socket is in non-blocking
 *      mode. Will return a negative MPR error code on errors.
 *  @return A count of bytes actually written. Return a negative MPR error code on errors.
 *  @ingroup MprSocket
 */
extern int mprWriteSocket(MprSocket *sp, void *buf, int len);

/**
 *  Write to a string to a socket
 *  @description Write a string  to a socket. If the socket is in non-blocking mode (the default), the write
 *      may return having written less than the required bytes. 
 *  @param sp Socket object returned from #mprCreateSocket
 *  @param str Null terminated string to write.
 *  @return A count of bytes actually written. Return a negative MPR error code on errors.
 *  @ingroup MprSocket
 */
extern int mprWriteSocketString(MprSocket *sp, cchar *str);

/**
 *  Read from a socket
 *  @description Read data from a socket. The read will return with whatever bytes are available. If none and the socket
 *      is in blocking mode, it will block untill there is some data available or the socket is disconnected.
 *  @param sp Socket object returned from #mprCreateSocket
 *  @param buf Pointer to a buffer to hold the read data. 
 *  @param size Size of the buffer.
 *  @return A count of bytes actually read. Return a negative MPR error code on errors.
 *  @ingroup MprSocket
 */
extern int mprReadSocket(MprSocket *sp, void *buf, int size);

/**
 *  Set the socket callback.
 *  @description Define a socket callback function to invoke in response to socket I/O events.
 *  @param sp Socket object returned from #mprCreateSocket
 *  @param fn Callback function.
 *  @param data Data to pass with the callback.
 *  @param mask Bit mask of events of interest. Set to MPR_READABLE and/or MPR_WRITABLE.
 *  @param priority Priority to associate with the event. Priorities are integer values between 0 and 100 inclusive with
 *      50 being a normal priority. (See #MPR_NORMAL_PRIORITY).
 *  @ingroup MprSocket
 */
extern void mprSetSocketCallback(MprSocket *sp, MprSocketProc fn, void *data, int mask, int priority);

/**
 *  Define the events of interest for a socket
 *  @description Define an event mask of interest for a socket. The mask is made by oring the MPR_READABLE and MPR_WRITABLE
 *      flags as requried
 *  @param sp Socket object returned from #mprCreateSocket
 *  @param mask Set to true to do a graceful close. Otherwise, an abortive close will be performed.
 *  @ingroup MprSocket
 */
extern void mprSetSocketEventMask(MprSocket *sp, int mask);

/**
 *  Get the socket blocking mode.
 *  @description Return the current blocking mode setting.
 *  @param sp Socket object returned from #mprCreateSocket
 *  @return True if the socket is in blocking mode. Otherwise false.
 *  @ingroup MprSocket
 */
extern bool mprGetSocketBlockingMode(MprSocket *sp);

/**
 *  Test if the socket has buffered read data.
 *  @description Use this function to avoid waiting for incoming I/O if data is already buffered.
 *  @param sp Socket object returned from #mprCreateSocket
 *  @return True if the socket has pending read data.
 *  @ingroup MprSocket
 */
extern bool mprHasSocketPendingData(MprSocket *sp);

/**
 *  Test if the other end of the socket has been closed.
 *  @description Determine if the other end of the socket has been closed and the socket is at end-of-file.
 *  @param sp Socket object returned from #mprCreateSocket
 *  @return True if the socket is at end-of-file.
 *  @ingroup MprSocket
 */
extern bool mprIsSocketEof(MprSocket *sp);

/**
 *  Get the socket file descriptor.
 *  @description Get the file descriptor associated with a socket.
 *  @param sp Socket object returned from #mprCreateSocket
 *  @return The integer file descriptor used by the O/S for the socket.
 *  @ingroup MprSocket
 */
extern int mprGetSocketFd(MprSocket *sp);

/**
 *  Get the port used by a socket
 *  @description Get the TCP/IP port number used by the socket.
 *  @param sp Socket object returned from #mprCreateSocket
 *  @return The integer TCP/IP port number used by the socket.
 *  @ingroup MprSocket
 */
extern int mprGetSocketPort(MprSocket *sp);

/**
 *  Set the socket blocking mode.
 *  @description Set the blocking mode for a socket. By default a socket is in non-blocking mode where read / write
 *      calls will not block.
 *  @param sp Socket object returned from #mprCreateSocket
 *  @param on Set to zero to put the socket into non-blocking mode. Set to non-zero to enable blocking mode.
 *  @return The old blocking mode if successful or a negative MPR error code.
 *  @ingroup MprSocket
 */
extern int mprSetSocketBlockingMode(MprSocket *sp, bool on);

/**
 *  Set the socket delay mode.
 *  @description Set the socket delay behavior (nagle algorithm). By default a socket will partial packet writes
 *      a little to try to accumulate data and coalesce TCP/IP packages. Setting the delay mode to false may
 *      result in higher performance for interactive applications.
 *  @param sp Socket object returned from #mprCreateSocket
 *  @param on Set to non-zero to put the socket into no delay mode. Set to zero to enable the nagle algorithm.
 *  @return The old delay mode if successful or a negative MPR error code.
 *  @ingroup MprSocket
 */
extern int mprSetSocketNoDelay(MprSocket *sp, bool on);

/**
 *  Get a socket error code
 *  @description This will map a Windows socket error code into a posix error code.
 *  @param sp Socket object returned from #mprCreateSocket
 *  @return A posix error code. 
 *  @ingroup MprSocket
 */
extern int mprGetSocketError(MprSocket *sp);

#if !BLD_FEATURE_ROMFS
/**
 *  Send a file to a socket
 *  @description Write the contents of a file to a socket. If the socket is in non-blocking mode (the default), the write
 *      may return having written less than the required bytes. This API permits the writing of data before and after
 *      the file contents. 
 *  @param file File to write to the socket
 *  @param sock Socket object returned from #mprCreateSocket
 *  @param offset offset within the file from which to read data
 *  @param bytes Length of file data to write
 *  @param beforeVec Vector of data to write before the file contents
 *  @param beforeCount Count of entries in beforeVect
 *  @param afterVec Vector of data to write after the file contents
 *  @param afterCount Count of entries in afterCount
 *  @return A count of bytes actually written. Return a negative MPR error code on errors.
 *  @ingroup MprSocket
 */
extern MprOffset mprSendFileToSocket(MprSocket *sock, MprFile *file, MprOffset offset, int bytes, MprIOVec *beforeVec, 
    int beforeCount, MprIOVec *afterVec, int afterCount);
#endif

/**
 *  Set an EOF condition on the socket
 *  @param sp Socket object returned from #mprCreateSocket
 *  @param eof Set to true to set an EOF condition. Set to false to clear it.
 */
extern void mprSetSocketEof(MprSocket *sp, bool eof);

/**
 *  Determine if the socket is secure
 *  @description Determine if the socket is using SSL to provide enhanced security.
 *  @param sp Socket object returned from #mprCreateSocket
 *  @return True if the socket is using SSL, otherwise zero.
 *  @ingroup MprSocket
 */
extern bool mprIsSocketSecure(MprSocket *sp);

/**
 *  Write a vector to a socket
 *  @description Do scatter/gather I/O by writing a vector of buffers to a socket.
 *  @param sp Socket object returned from #mprCreateSocket
 *  @param iovec Vector of data to write before the file contents
 *  @param count Count of entries in beforeVect
 *  @return A count of bytes actually written. Return a negative MPR error code on errors.
 *  @ingroup MprSocket
 */
extern int mprWriteSocketVector(MprSocket *sp, MprIOVec *iovec, int count);

/**
 *  Enable socket events for a socket callback
 *  @param sp Socket object returned from #mprCreateSocket
 */
extern void mprEnableSocketEvents(MprSocket *sp);

/**
 *  Disable socket events for a socket callback
 *  @param sp Socket object returned from #mprCreateSocket
 */
extern void mprDisableSocketEvents(MprSocket *sp);

/**
 *  Parse an IP address. This parses a string containing an IP:PORT specification and returns the IP address and port 
 *  components. Handles ipv4 and ipv6 addresses. 
 *  @param ctx Any memory allocation context created by MprAlloc
 *  @param ipSpec An IP:PORT specification. The :PORT is optional. When an ipAddrPort contains an ipv6 port it should be 
 *  written as
 *      aaaa:bbbb:cccc:dddd:eeee:ffff:gggg:hhhh:iiii    or
 *     [aaaa:bbbb:cccc:dddd:eeee:ffff:gggg:hhhh:iiii]:port
 *  @param ipAddr Pointer to receive a dynamically allocated IP string. Caller should free.
 *  @param port Pointer to an integer to receive the port value.
 *  @param defaultPort The default port number to use if the ipSpec does not contain a port
 */
extern int mprParseIp(MprCtx ctx, cchar *ipSpec, char **ipAddr, int *port, int defaultPort);

#if BLD_FEATURE_SSL
/*
 *  These are here to reduce namespace clutter, so users who want SSL don't have to include mprSsl.h and thus 
 *  pull in ssl headers.
 */
/**
 *  Load the SSL module.
 *  @param ctx Any memory allocation context created by MprAlloc
 *  @param lazy Set to true to delay initialization until SSL is actually used.
 */
extern MprModule *mprLoadSsl(MprCtx ctx, bool lazy);

/**
 *  Configure SSL based on the parsed MprSsl configuration
 *  @param ssl MprSsl configuration
 */
extern void mprConfigureSsl(struct MprSsl *ssl);
#endif

/*********************************** Worker Threads ******************************/
#if BLD_FEATURE_MULTITHREAD

typedef struct MprWorkerStats {
    int             maxThreads;         /* Configured max number of threads */
    int             minThreads;         /* Configured minimum */
    int             numThreads;         /* Configured minimum */
    int             maxUse;             /* Max used */
    int             pruneHighWater;     /* Peak thread use in last minute */
    int             idleThreads;        /* Current idle */
    int             busyThreads;        /* Current busy */
} MprWorkerStats;

/**
 *  Worker Thread Service
 *  @description The MPR provides a worker thread pool for rapid starting and assignment of threads to tasks.
 *  @stability Evolving
 *  @see MprWorkerService, mprAvailableWorkers, mprSetMaxWorkers, mprSetMinWorkers
 *  @defgroup MprWorkerService MprWorkerService
 */
typedef struct MprWorkerService {
    int             nextTaskNum;        /* Unique next task number */
    MprList         *runningTasks;      /* List of executing tasks */
    int             stackSize;          /* Stack size for worker threads */
    MprList         *tasks;             /* Prioritized list of pending tasks */

    MprList         *busyThreads;       /* List of threads to service tasks */
    MprList         *idleThreads;       /* List of threads to service tasks */
    int             maxThreads;         /* Max # threads in worker pool */
    int             maxUseThreads;      /* Max threads ever used */
    int             minThreads;         /* Max # threads in worker pool */
    MprMutex        *mutex;             /* Per task synchronization */
    int             nextThreadNum;      /* Unique next thread number */
    int             numThreads;         /* Current number of threads in worker pool */
    int             pruneHighWater;     /* Peak thread use in last minute */
    struct MprEvent *pruneTimer;        /* Timer for excess threads pruner */
} MprWorkerService;


extern MprWorkerService *mprCreateWorkerService(MprCtx ctx);
extern int mprStartWorkerService(MprWorkerService *ws);
extern void mprStopWorkerService(MprWorkerService *ws, int timeout);

/**
 *  Get the count of available worker threads
 *  Return the count of free threads in the worker thread pool.
 *  @param ctx Any memory allocation context created by MprAlloc
 *  @returns An integer count of worker threads.
 *  @ingroup MprWorkerService
 */
extern int mprGetAvailableWorkers(MprCtx ctx);

/**
 *  Set the default worker stack size
 *  @param ctx Any memory allocation context created by MprAlloc
 *  @param size Stack size in bytes
 */
extern void mprSetWorkerStackSize(MprCtx ctx, int size);

/**
 *  Set the minimum count of worker threads
 *  Set the count of threads the worker pool will have. This will cause the worker pool to pre-create at least this 
 *  many threads.
 *  @param ctx Any memory allocation context created by MprAlloc
 *  @param count Minimum count of threads to use.
 *  @ingroup MprWorkerService
 */
extern void mprSetMinWorkers(MprCtx ctx, int count);

/**
 *  Set the maximum count of worker threads
 *  Set the maximum number of worker pool threads for the MPR. If this number if less than the current number of threads,
 *      excess threads will be gracefully pruned as they exit.
 *  @param ctx Any memory allocation context created by MprAlloc
 *  @param count Maximum limit of threads to define.
 *  @ingroup MprWorkerService
 */
extern void mprSetMaxWorkers(MprCtx ctx, int count);

/**
 *  Get the maximum count of worker pool threads
 *  Get the maximum limit of worker pool threads. 
 *  @param ctx Any memory allocation context created by MprAlloc
 *  @return The maximum count of worker pool threads.
 *  @ingroup MprWorkerService
 */
extern int mprGetMaxWorkers(MprCtx ctx);

extern void mprGetWorkerServiceStats(MprWorkerService *ps, MprWorkerStats *stats);

/*
 *  State
 */
#define MPR_WORKER_BUSY        0x1          /* Worker currently running to a callback */
#define MPR_WORKER_IDLE        0x2          /* Worker idle and available for work */
#define MPR_WORKER_PRUNED      0x4          /* Worker has been pruned and will be terminated */
#define MPR_WORKER_SLEEPING    0x8          /* Worker is sleeping (idle) on idleCond */

/*
 *  Flags
 */
#define MPR_WORKER_DEDICATED   0x1          /* Worker reserved and not part of the worker pool */

/**
 *  Worker thread callback signature
 *  @param data worker callback data. Set via mprStartWorker or mprActivateWorker
 *  @param worker Reference to the worker thread object
 */
typedef void (*MprWorkerProc)(void *data, struct MprWorker *worker);

/*
 *  Threads in the worker thread pool
 */
typedef struct MprWorker {
    MprWorkerProc   proc;                   /* Procedure to run */
    MprWorkerProc   cleanup;                /* Procedure to cleanup after run before sleeping */
    void            *data;
    int             priority;
    int             state;
    int             flags;
    MprThread       *thread;                /* Thread associated with this worker */
    MprWorkerService *workerService;        /* Worker service */
    MprCond         *idleCond;              /* Used to wait for work */
} MprWorker;

extern void mprActivateWorker(MprWorker *worker, MprWorkerProc proc, void *data, int priority);
extern int mprStartWorker(MprCtx ctx, MprWorkerProc proc, void *data, int priority);

/**
 *  Dedicate a worker thread to a current real thread. This implements thread affinity and is required on some platforms
 *      where some APIs (waitpid on uClibc) cannot be called on a different thread.
 *  @param worker Worker object
 *  @param worker Worker thread reference
 */
extern void mprDedicateWorker(MprWorker *worker);

/**
 *  Release a worker thread. This releases a worker thread to be assignable to any real thread.
 *  @param worker Worker object
 *  @param worker Worker thread reference
 */
extern void mprReleaseWorker(MprWorker *worker);

/*
 *  Get the worker object if the current thread is actually a worker thread.
 *  @param ctx Any memory allocation context created by MprAlloc
 *  @returns A worker thread object if the thread is a worker thread. Otherwise, NULL.
 */
extern MprWorker *mprGetCurrentWorker(MprCtx ctx);

#endif /* BLD_FEATURE_MULTITHREAD */
/************************************** Crypt *********************************/
/**
 *  Deocde buffer using base-46 encoding.
 *  @param buffer Reference to a buffer containing that data to decode
 *  @param bufsize size of the buffer in bytes
 *  @param str String to decode
 *  @returns Zero if successful, otherwise returns MPR_ERR_WONT_FIT if the buffer is too small.
 * 
 */
extern int mprDecode64(char *buffer, int bufsize, cchar *str);

/**
 *  Encode buffer using base-46 encoding.
 *  @param buffer Reference to a buffer that will contain the encoded data.
 *  @param bufsize size of the buffer in bytes
 *  @param str String to encode
 *  @returns Zero if successful, otherwise returns MPR_ERR_WONT_FIT if the buffer is too small.
 */
extern void mprEncode64(char *buffer, int bufsize, cchar *str);

extern char *mprGetMD5Hash(MprCtx ctx, cchar *buf, int len, cchar *prefix);
extern int  mprCalcDigestNonce(MprCtx ctx, char **nonce, cchar *secret, cchar *etag, cchar *realm);
extern int  mprCalcDigest(MprCtx ctx, char **digest, cchar *userName, cchar *password, cchar *realm,
                cchar *uri, cchar *nonce, cchar *qop, cchar *nc, cchar *cnonce, cchar *method);

/************************************* URI Services ***************************/
/**
 *  URI management
 *  @description The MPR provides routines for formatting and parsing URIs. Routines are also provided
 *      to escape dangerous characters for URIs as well as HTML content and shell commands.
 *  @stability Evolving
 *  @see MprHttp, mprFormatUri, mprEscapeCmd, mprEscapeHtml, mprUrlEncode, mprUrlDecode, mprValidateUrl
 *  @defgroup MprUri MprUri
 */
typedef struct MprUri {
    char        *originalUri;           /**< Original URI */
    char        *parsedUriBuf;          /**< Allocated storage for parsed uri */
    /*
     *  These are just pointers into the parsedUriBuf. None of these fields are Url decoded.
     */
    char        *scheme;                /**< URI scheme (http|https|...) */
    char        *host;                  /**< Url host name */
    int         port;                   /**< Port number */
    char        *url;                   /**< Url path name (without scheme, host, query or fragements) */
    char        *ext;                   /**< Document extension */
    char        *reference;             /**< Reference fragment */
    char        *query;                 /**< Query string */
    bool        secure;                 /**< Using https */
} MprUri;

/*
 *  Character escaping masks
 */
#define MPR_HTTP_ESCAPE_HTML            0x1
#define MPR_HTTP_ESCAPE_SHELL           0x2
#define MPR_HTTP_ESCAPE_URL             0x4

/**
 *  Parse a URI
 *  @description Parse a uri and return a tokenized MprUri structure.
 *  @param ctx Any memory allocation context created by MprAlloc
 *  @param uri Uri string to parse
 *  @return A newly allocated MprUri structure. Caller must free using #mprFree.
 *  @ingroup MprUri
 */
extern MprUri *mprParseUri(MprCtx ctx, cchar *uri);

/**
 *  Format a URI
 *  @description Format a URI string using the input components.
 *  @param ctx Any memory allocation context created by MprAlloc
 *  @param protocol Protocol string for the uri. Example: "http"
 *  @param host Host or IP address
 *  @param port TCP/IP port number
 *  @param path URL path
 *  @param query Additiona query parameters.
 *  @return A newly allocated uri string. Caller must free using #mprFree.
 *  @ingroup MprUri
 */
extern char *mprFormatUri(MprCtx ctx, cchar *protocol, cchar *host, int port, cchar *path, cchar *query);

/**
 *  Encode a string escaping typical command (shell) characters
 *  @description Encode a string escaping all dangerous characters that have meaning for the unix or MS-DOS command shells.
 *  @param ctx Any memory allocation context created by MprAlloc
 *  @param cmd Command string to encode
 *  @param escChar Escape character to use when encoding the command.
 *  @return An allocated string containing the escaped command. Caller must free using #mprFree.
 *  @ingroup MprUri
 */
extern char *mprEscapeCmd(MprCtx ctx, cchar *cmd, int escChar);

/**
 *  Encode a string by escaping typical HTML characters
 *  @description Encode a string escaping all dangerous characters that have meaning in HTML documents
 *  @param ctx Any memory allocation context created by MprAlloc
 *  @param html HTML content to encode
 *  @return An allocated string containing the escaped HTML. Caller must free using #mprFree.
 *  @ingroup MprUri
 */
extern char *mprEscapeHtml(MprCtx ctx, cchar *html);

/**
 *  Get the mime type for an extension.
 *  This call will return the mime type from a limited internal set of mime types for the given path or extension.
 *  @param ctx Any memory allocation context created by MprAlloc
 *  @param ext Path or extension to examine
 *  @returns Mime type. This is a static string. Caller must not free.
 */
extern cchar *mprLookupMimeType(MprCtx ctx, cchar *ext);

/**
 *  Encode a string by escaping URL characters
 *  @description Encode a string escaping all characters that have meaning for URLs.
 *  @param ctx Any memory allocation context created by MprAlloc
 *  @param url URL to encode
 *  @return An allocated string containing the encoded URL. Caller must free using #mprFree.
 *  @ingroup MprUri
 */
extern char *mprUrlEncode(MprCtx ctx, cchar *url);

/**
 *  Decode a URL string by de-scaping URL characters
 *  @description Decode a string with www-encoded characters that have meaning for URLs.
 *  @param ctx Any memory allocation context created by MprAlloc
 *  @param url URL to decode
 *  @return A reference to the buf argument.
 *  @ingroup MprUri
 */
extern char *mprUrlDecode(MprCtx ctx, cchar *url);

/**
 *  Validate a URL
 *  @description Validate and canonicalize a URL. This removes redundant "./" sequences and simplifies "../dir" 
 *      references. This operates in-situ and modifies the existing string.
 *  @param ctx Any memory allocation context created by MprAlloc
 *  @param url Url string to validate
 *  @return A validated url.
 *  @ingroup MprUri
 */
extern char *mprValidateUrl(MprCtx ctx, char *url);

/************************************ Http Services **************************/
#if BLD_FEATURE_HTTP

#define MPR_HTTP_NAME                   "Embedthis-http/" BLD_VERSION

/*
 *  Standard HTTP/1.1 response codes. See url.c for the actual strings used for each code.
 */
#define MPR_HTTP_CODE_CONTINUE                  100
#define MPR_HTTP_CODE_OK                        200
#define MPR_HTTP_CODE_CREATED                   201
#define MPR_HTTP_CODE_ACCEPTED                  202
#define MPR_HTTP_CODE_NOT_AUTHORITATIVE         203
#define MPR_HTTP_CODE_NO_CONTENT                204
#define MPR_HTTP_CODE_RESET                     205
#define MPR_HTTP_CODE_PARTIAL                   206
#define MPR_HTTP_CODE_MOVED_PERMANENTLY         301
#define MPR_HTTP_CODE_MOVED_TEMPORARILY         302
#define MPR_HTTP_CODE_NOT_MODIFIED              304
#define MPR_HTTP_CODE_USE_PROXY                 305
#define MPR_HTTP_CODE_TEMPORARY_REDIRECT        307
#define MPR_HTTP_CODE_BAD_REQUEST               400
#define MPR_HTTP_CODE_UNAUTHORIZED              401
#define MPR_HTTP_CODE_PAYMENT_REQUIRED          402
#define MPR_HTTP_CODE_FORBIDDEN                 403
#define MPR_HTTP_CODE_NOT_FOUND                 404
#define MPR_HTTP_CODE_BAD_METHOD                405
#define MPR_HTTP_CODE_NOT_ACCEPTABLE            406
#define MPR_HTTP_CODE_REQUEST_TIME_OUT          408
#define MPR_HTTP_CODE_CONFLICT                  409
#define MPR_HTTP_CODE_GONE                      410
#define MPR_HTTP_CODE_LENGTH_REQUIRED           411
#define MPR_HTTP_CODE_REQUEST_TOO_LARGE         413
#define MPR_HTTP_CODE_REQUEST_URL_TOO_LARGE     414
#define MPR_HTTP_CODE_UNSUPPORTED_MEDIA_TYPE    415
#define MPR_HTTP_CODE_RANGE_NOT_SATISFIABLE     416
#define MPR_HTTP_CODE_EXPECTATION_FAILED        417
#define MPR_HTTP_CODE_INTERNAL_SERVER_ERROR     500
#define MPR_HTTP_CODE_NOT_IMPLEMENTED           501
#define MPR_HTTP_CODE_BAD_GATEWAY               502
#define MPR_HTTP_CODE_SERVICE_UNAVAILABLE       503
#define MPR_HTTP_CODE_GATEWAY_TIME_OUT          504
#define MPR_HTTP_CODE_BAD_VERSION               505
#define MPR_HTTP_CODE_INSUFFICIENT_STORAGE      507

/*
 *  Proprietary HTTP codes.
 */
#define MPR_HTTP_CODE_COMMS_ERROR               550
#define MPR_HTTP_CODE_CLIENT_ERROR              551

/*
 *  Overall HTTP service
 */
typedef struct MprHttpService {
    MprHashTable    *codes;                                 /* Http response code hash */
    MprList         *connections;                           /* Http connections */
    MprEvent        *timer;                                 /* Timeout event handle  */
    char            *secret;                                /* Random bytes to use in authentication */
    int             next;                                   /* Next sequence */
#if BLD_FEATURE_MULTITHREAD
    MprMutex        *mutex;                                 /* Mutli-thread sync */
#endif
} MprHttpService;

extern MprHttpService *mprCreateHttpService(MprCtx ctx);
extern int mprStartHttpService(MprHttpService *hs);
extern int mprStopHttpService(MprHttpService *hs);

/*
 *  Request states
 */
#define MPR_HTTP_STATE_BEGIN            1                   /* Ready for a new request */
#define MPR_HTTP_STATE_WAIT             2                   /* Waiting for the response */
#define MPR_HTTP_STATE_CONTENT          3                   /* Reading posted content */
#define MPR_HTTP_STATE_CHUNK            4                   /* Reading chunk specification (chunk length) */
#define MPR_HTTP_STATE_PROCESSING       5                   /* Reading posted content */
#define MPR_HTTP_STATE_COMPLETE         6                   /* Processing complete */

/*
 *  HTTP protocol versions
 */
#define MPR_HTTP_1_0                    0                   /* HTTP/1.0 */
#define MPR_HTTP_1_1                    1                   /* HTTP/1.1 */

/**
 *  Get the Http reponse code as a string
 *  @description Get the Http response code as a string.
 *  @param ctx Any memory allocation context created by MprAlloc
 *  @param code Http status code
 *  @return A reference to the response code string. Callers must not free this reference.
 *  @ingroup MprHttp
 */
extern cchar *mprGetHttpCodeString(MprCtx ctx, int code);

#endif /* BLD_FEATURE_HTTP */

#if BLD_FEATURE_HTTP_CLIENT
/*
 *  Callback flags
 */
#define MPR_HTTP_CALL_POST_DATA         1                   /* Time for caller to supply post data */
#define MPR_HTTP_CALL_RESPONSE_DATA     2                   /* Progressive reading of response data */
#define MPR_HTTP_CALL_COMPLETE          3                   /* Request is complete */

/**
 *  Http callback procedure
 *  Must not delete the http instance in the callback.
 *  @param http Http object created via #mprCreateHttp
 *  @param mask Event mask
 */
typedef void (*MprHttpProc)(void *arg, int mask);

/*
 *  mprHttpRequest flags
 */
#define MPR_HTTP_REQ_CHUNK_EMITTED      0x1     /**< Chunk boundary emitted */

/**
 *  HTTP Per-request structure
 */
typedef struct MprHttpRequest {
    struct MprHttp  *http;              /**< Reference to Http service object */
    char            *method;            /**< Request method GET, HEAD, POST, DELETE, OPTIONS, PUT, TRACE */
    MprUri          *uri;               /**< Request uri */
    MprHashTable    *headers;           /**< Headers keyword values */
    MprBuf          *outBuf;            /**< Request output buffer */
    char            *bodyData;          /**< Form post data */
    int             bodyLen;            /**< Length of bodyData */
    char            *formData;          /**< Form post data */
    int             formLen;            /**< Length of formData */
    int             sentCredentials;    /**< Credentials sent with request */
    int             flags;              /**< Request control flags */
    int             chunked;            /**< Enable chunked transfers. Set to -1 if not yet defined */
} MprHttpRequest;


/*
 *  Response flags
 */
#define MPR_HTTP_RESP_COMPLETE          0x4     /* Request complete */
#define MPR_HTTP_RESP_CHUNKED           0x8     /* Using HTTP/1.1 chunked for the response */
#define MPR_HTTP_RESP_BUFFER_SIZED      0x10    /* Input buffer has been resized */

/**
 *  HTTP Per-response structure
 */
typedef struct MprHttpResponse {
    struct MprHttp  *http;              /**< Reference to Http service object */
    MprBuf          *headerBuf;         /**< Header buffer */
    MprBuf          *chunkBuf;          /**< Holding buffer for the current chunk */
    MprBuf          *dataBuf;           /**< Current response data buffer */
    MprHashTable    *headers;           /**< Headers keyword values */
    int             length;             /**< Actual length of content received */
    int             contentLength;      /**< Content length header */
    int             contentRemaining;   /**< Remaining content data to read */
    int             chunkRemaining;     /**< Remaining content data to read in this chunk */
    int             code;               /**< Http response status code */
    char            *message;           /**< Http response status message */
    char            *protocol;          /**< Response protocol "HTTP/1.0" or "HTTP/1.1" */
    char            *location;          /**< Redirect location */
    char            *authAlgorithm;     /**< Authentication algorithm */
    char            *authStale;         /**< Stale handshake value */
    int             flags;              /**< Response control flags */
} MprHttpResponse;


/**
 *  Http per-connection structure. 
 *  @description The HTTP service provides a Http client with optional SSL capabilities. It supports 
 *      response chunking and ranged requests.
 *  @stability Prototype.
 *  @see mprAddHttpFormData mprAddHttpFormItem mprCreateHttp mprCreateHttpSecret mprDisconnectHttp mprEnableHttpUpload
 *      mprGetHttpChunked mprGetHttpCode mprGetHttpContentLength mprGetHttpDefaultHost mprGetHttpDefaultPort
 *      mprGetHttpError mprGetHttpFlags mprGetHttpHeader mprGetHttpHeaders mprGetHttpHeadersHash mprGetHttpMessage
 *      mprGetHttpState mprHttpRequest mprIsHttpComplete mprNeedHttpRetry mprReadHttp mprReadHttpString 
 *      mprResetHttpCredentials mprSetFormattedHttpHeader mprSetHttpBody mprSetHttpBufferSize mprSetHttpCallback 
 *      mprSetHttpChunked mprSetHttpContentLength mprSetHttpCredentials mprSetHttpDefaultHost mprSetHttpDefaultPort 
 *      mprSetHttpFollowRedirects mprSetHttpHeader mprSetHttpKeepAlive mprSetHttpProtocol mprSetHttpProxy 
 *      mprSetHttpRetries mprSetHttpTimeout mprWaitForHttp mprWaitForHttpResponse mprWriteHttp mprWriteHttpUploadData
 *      mprFinalizeHttpWriting
 *  @defgroup MprHttp MprHttp
 */
typedef struct MprHttp {
    MprHttpService  *service;           /**< Convenience reference to the http service */
    MprHttpRequest  *request;           /**< Request object */
    MprHttpResponse *response;          /**< Response object */
    MprSocket       *sock;              /**< Underlying socket handle */
    int             state;              /**< Connection state  */
    char            *currentHost;       /**< Current connection host */
    int             currentPort;        /**< Current connection port */
    char            *protocol;          /**< HTTP protocol to use */
    char            *defaultHost;       /**< Default target host (if unspecified) */
    char            *proxyHost;         /**< Proxy host to connect via */
    int             defaultPort;        /**< Default target port (if unspecified) */
    int             proxyPort;          /**< Proxy port to connect via */
    MprTime         timestamp;          /**< Timeout timestamp for last I/O  */
    int             timeoutPeriod;      /**< Timeout value */
    int             timedout;           /**< Request has timedout */
    int             retries;            /**< Max number of retry attempts */
    MprHttpProc     callback;           /**< Response callback structure  */
    void            *callbackArg;       /**< Argument to callback  */
    int             callbackMask;       /**< Events of interest to the callback */
    /*
     *  Auth details
     */
    char            *authCnonce;        /**< Digest authentication cnonce value */
    char            *authDomain;        /**< Authentication domain */
    char            *authNonce;         /**< Nonce value used in digest authentication */
    int             authNc;             /**< Digest authentication nc value */
    char            *authOpaque;        /**< Opaque value used to calculate digest session */
    char            *authRealm;         /**< Authentication realm */
    char            *authQop;           /**< Digest authentication qop value */
    char            *authType;          /**< Basic or Digest */
    char            *password;          /**< As the name says */
    char            *user;              /**< User account name */
    char            *error;             /**< Error message if failure  */
    char            *userHeaders;       /**< User headers */
    char            *boundary;          /**< Multipart mime boundary pattern */
    bool            useKeepAlive;       /**< Use connection keep-alive for all connections */
    bool            keepAlive;          /**< Use keep-alive for this connection */
    bool            followRedirects;    /**< Follow redirects */
    int             bufsize;            /**< Initial buffer size */
    int             bufmax;             /**< Maximum buffer size. -1 is no max */
    int             secure;             /**< Request uses SSL */
    int             protocolVersion;    /**< HTTP protocol version to request */
#if BLD_FEATURE_MULTITHREAD
    MprMutex        *mutex;             /**< Mutli-thread sync */
#endif
} MprHttp;


/**
 *  Add Http request form content
 *  @description Define request content that is formatted using www-form-urlencoded formatting. This is the 
 *      traditional way to post form data. For example: "name=John+Smith&City=Seattle". Multiple calls may be 
 *      made to this routine and the form data will be catenated.
 *  @param http Http object created via #mprCreateHttp
 *  @param form String containing the encoded form data.
 *  @param len Length of the form data
 *  @return Zero if successful, otherwise a negative MPR error code
 *  @ingroup MprHttp
 */
extern int mprAddHttpFormData(MprHttp *http, cchar *form, int len);

/**
 *  Add a form item
 *  @description Add a key/value pair to the request form data.
 *  @param http Http object created via #mprCreateHttp
 *  @param key Name of the form entity to define.
 *  @param value Value of the form entity.
 *  @return Zero if successful, otherwise a negative MPR error code
 *  @ingroup MprHttp
 */
extern int mprAddHttpFormItem(MprHttp *http, cchar *key, cchar *value);

/**
 *  Create a Http connection object
 *  @description Create a new http connection object. This creates an object that can be initialized and then
 *      used with mprHttpRequest
 *  @param ctx Any memory allocation context created by MprAlloc
 *  @return A newly allocated MprHttp structure. Caller must free using #mprFree.
 *  @ingroup MprHttp
 */
extern MprHttp *mprCreateHttp(MprCtx ctx);

/**
 *  Create a Http secret
 *  @description Create http secret data that is used to seed SSL based communications.
 *  @param ctx Any memory allocation context created by MprAlloc
 *  @return Zero if successful, otherwise a negative MPR error code
 *  @ingroup MprHttp
 */
extern int mprCreateHttpSecret(MprCtx ctx);

/**
 *  Disconnect a Http connection
 *  @description Disconned any keep-alive connection associated with this http object.
 *  @param http Http object created via #mprCreateHttp
 *  @ingroup MprHttp
 */
extern void mprDisconnectHttp(MprHttp *http);

/**
 *  Enable Multipart-Mime file upload for this request. This will define a "Content-Type: multipart/form-data..."
 *  header and will create a mime content boundary for use to delimit the various upload content files and fields.
 *  @param http Http object created via #mprCreateHttp
 *  @ingroup MprHttp
 */
extern void mprEnableHttpUpload(MprHttp *http);

/**
 *  Finalize writing Http data
 *  @description Finalize writing Http data by writing the final chunk trailer if required. If using chunked transfers, 
 *  a null chunk trailer is required to signify the end of write data. 
 *  @param http Http object created via #mprCreateHttp
 *  @returns True if successful, otherwise a negative MPR error code.
 *  @ingroup MprHttp
 */
extern int mprFinalizeHttpWriting(MprHttp *http);

/**
 *  Return the http flags
 *  @description Get the current http flags. The valid flags are:
 *      @li MPR_HTTP_DONT_BLOCK  - For non-blocking connections
 *  @param http Http object created via #mprCreateHttp
 *  @return Zero if successful, otherwise a negative MPR error code
 *  @ingroup MprHttp
 */
extern int mprGetHttpFlags(MprHttp *http);

/**
 *  Get the http state
 *  @description Get the current http state. The valid state are:
 *      @li  MPR_HTTP_STATE_BEGIN            - Ready for a new request
 *      @li  MPR_HTTP_STATE_WAIT             - Waiting for the response
 *      @li  MPR_HTTP_STATE_CONTENT          - Reading posted content
 *      @li  MPR_HTTP_STATE_CHUNK            - Reading chunk length
 *      @li  MPR_HTTP_STATE_PROCESSING       - Reading posted content
 *      @li  MPR_HTTP_STATE_COMPLETE         - Processing complete
 *  @param http Http object created via #mprCreateHttp
 *  @return Zero if successful, otherwise a negative MPR error code
 *  @ingroup MprHttp
 */
extern int mprGetHttpState(MprHttp *http);

/**
 *  Get the default host
 *  @description A default host can be defined which will be used for URIs that omit a host specification.
 *  @param http Http object created via #mprCreateHttp
 *  @return A reference to the default host string. Callers must not free this reference.
 *  @ingroup MprHttp
 */
extern cchar *mprGetHttpDefaultHost(MprHttp *http);

/**
 *  Get the default port
 *  @description A default port can be defined which will be used for URIs that omit a host:port specification.
 *  @param http Http object created via #mprCreateHttp
 *  @return The default port number
 *  @ingroup MprHttp
 */
extern int mprGetHttpDefaultPort(MprHttp *http);

/**
 *  Get the Http response code
 *  @description Get the http response code for the last request.
 *  @param http Http object created via #mprCreateHttp
 *  @return An integer Http response code. Typically 200 is success.
 *  @ingroup MprHttp
 */
extern int mprGetHttpCode(MprHttp *http);

/**
 *  Get the Http response message
 *  @description Get the Http response message supplied on the first line of the Http response.
 *  @param http Http object created via #mprCreateHttp
 *  @return A reference to the response message string. Callers must not free this reference.
 *  @ingroup MprHttp
 */
extern cchar *mprGetHttpMessage(MprHttp *http);

/**
 *  Get the response content length
 *  @description Get the length of the response content (if any)
 *  @param http Http object created via #mprCreateHttp
 *  @return A count of the response content data in bytes.
 *  @ingroup MprHttp
 */
extern int mprGetHttpContentLength(MprHttp *http);

/**
 *  Get the Http error message
 *  @description Get a Http error message. Error messages may be generated for internal or client side errors.
 *  @param http Http object created via #mprCreateHttp
 *  @return A error string. The caller must not free this reference.
 *  @ingroup MprHttp
 */
extern cchar *mprGetHttpError(MprHttp *http);

/**
 *  Get a http response header.
 *  @description Get a http response header for a given header key.
 *  @param http Http object created via #mprCreateHttp
 *  @param key Name of the header to retrieve. This should be a lower case header name. For example: "Connection"
 *  @return Value associated with the header key or null if the key did not exist in the response.
 *  @ingroup MprHttp
 */
extern cchar *mprGetHttpHeader(MprHttp *http, cchar *key);

/**
 *  Get all the http response headers.
 *  @description Get all the response headers. The returned string formats all the headers in the form:
 *      key: value\\nkey2: value2\\n...
 *  @param http Http object created via #mprCreateHttp
 *  @return String containing all the headers. The caller must free this returned string.
 *  @ingroup MprHttp
 */
extern char *mprGetHttpHeaders(MprHttp *http);

/**
 *  Get the hash table of response Http headers
 *  @description Get the internal hash table of response headers
 *  @param http Http object created via #mprCreateHttp
 *  @return Hash table. See MprHash for how to access the hash table.
 *  @ingroup MprHttp
 */
extern MprHashTable *mprGetHttpHeadersHash(MprHttp *http);

/**
 *  Issue a new Http request and wait for completion.
 *  @description Start a new Http request on the http object and wait for it to complete. This routine blocks.
 *      Use mprStartHttpRequest() if you require non-blocking behavior.
 *  @param http Http object created via #mprCreateHttp
 *  @param method Http method to use. Valid methods include: "GET", "POST", "PUT", "DELETE", "OPTIONS" and "TRACE" 
 *  @param uri URI to fetch
 *  @return The HTTP response code if the request was successfully sent to the server and a response was received. Otherwise 
 *      a negative MPR error code is returned.
 *  @ingroup MprHttp
 */
extern int mprHttpRequest(MprHttp *http, cchar *method, cchar *uri);

/**
 *  Test if the Http request is complete.
 *  @param http Http object created via #mprCreateHttp
 *  @return true if the request is complete
 *  @ingroup MprHttp
 */
extern bool mprIsHttpComplete(MprHttp *http);

/**
 *  Test if the request needs a transparent retry to implement authentication or redirection. If authentication is required,
 *      a request must first be tried once to receive some authentication key information that must be resubmitted to gain
 *      access.
 *  @param http Http object created via #mprCreateHttp
 *  @param url Reference to a string to receive a redirection URL. Set to NULL if not redirection is required.
 *  @return true if the request needs to be retried.
 */
extern bool mprNeedHttpRetry(MprHttp *http, char **url);

/**
 *  Read Http response data. This will read available response data. If no callback has been defined, this call will block
 *      until some data is available to read.
 *  @param http Http object created via #mprCreateHttp
 *  @param buffer Buffer to receive read data
 *  @param size Size of buffer. 
 *  @ingroup MprHttp
 */
extern int mprReadHttp(MprHttp *http, char *buffer, int size);

/**
 *  Read response data as a string. This will read response data and return a string that the caller should free. If 
 *  no callback has been defined, this call will block until some data is available to read. If there is a callback 
 *  defined, the routine will return with whatever data is currently available.
 *  @param http Http object created via #mprCreateHttp
 *  @ingroup MprHttp
 */
extern char *mprReadHttpString(MprHttp *http);

/**
 *  Reset Http credentials.
 *  @description Reset any previously defined Http credentials (username/password) on this http object.
 *  @param http Http object created via #mprCreateHttp
 *  @ingroup MprHttp
 */
extern void mprResetHttpCredentials(MprHttp *http);

/**
 *  Set the http request body content
 *  @description Define content to be sent with the Http request. 
 *  @param http Http object created via #mprCreateHttp
 *  @param body Pointer to the body content.
 *  @param len Length of the body content
 *  @return Zero if successful, otherwise a negative MPR error code
 *  @ingroup MprHttp
 */
extern int mprSetHttpBody(MprHttp *http, cchar *body, int len);

/**
 *  Define a Http callback.
 *  @description If define, the http callabck will be invoked as response data or state is received.
 *  @param http Http object created via #mprCreateHttp
 *  @param fn Callback function. 
 *  @param arg Data argument to provide to the callback function.
 *  @param mask Mask of events of interest. Use MPR_READABLE | MPR_WRITABLE.
 *  @ingroup MprHttp
 */
extern void mprSetHttpCallback(MprHttp *http, MprHttpProc fn, void *arg, int mask);

/**
 *  Return whether transfer chunked encoding will be used on this request
 *  @param http Http object created via #mprCreateHttp
 *  @returns true if chunk encoding will be used
 *  @ingroup MprHttp
 */ 
extern int mprGetHttpChunked(MprHttp *http);

/**
 *  Set whether transfer chunked encoding will be used on this request. If enabled, a "Transfer-Encoding: Chunked" will
 *  be added to the request headers and all write data will be delimited by chunk specifications.
 *  @param http Http object created via #mprCreateHttp
 *  @param enable Set to true to enable transfer chunk encoding.
 *  @returns The previous chunk enable setting.
 */ 
extern int mprSetHttpChunked(MprHttp *http, int enable);

/**
 *  Define a request content length. This will define a "Content-Length: NNN" request header.
 *  @param http Http object created via #mprCreateHttp
 *  @param length Numeric value for the content length header.
 *  @ingroup MprHttp
 */
extern void mprSetHttpContentLength(MprHttp *http, int length);

/**
 *  Set the Http credentials
 *  @description Define a username and password to use with Http authentication for sites that require it.
 *  @param http Http object created via #mprCreateHttp
 *  @param username String username
 *  @param password Un-encrypted password string
 *  @ingroup MprHttp
 */
extern void mprSetHttpCredentials(MprHttp *http, cchar *username, cchar *password);

/**
 *  Set the Http buffer size.
 *  @description Define an initial and maximum limit for the response content buffering. By default, the 
 *      buffer will grow to accomodate all response data.
 *  @param http Http object created via #mprCreateHttp
 *  @param initialSize Starting size of the response content buffer
 *  @param maxSize Maximum size of the response content buffer.
 *  @ingroup MprHttp
 */
extern void mprSetHttpBufferSize(MprHttp *http, int initialSize, int maxSize);

/**
 *  Define a default host
 *  @description Define a default host to use for connections if the URI does not specify a host
 *  @param http Http object created via #mprCreateHttp
 *  @param host Host or IP address
 *  @ingroup MprHttp
 */
extern void mprSetHttpDefaultHost(MprHttp *http, cchar *host);

/**
 *  Define a default port
 *  @description Define a default port to use for connections if the URI does not define a port
 *  @param http Http object created via #mprCreateHttp
 *  @param port Integer port number
 *  @ingroup MprHttp
 */
extern void mprSetHttpDefaultPort(MprHttp *http, int port);

/**
 *  Follow redirctions
 *  @description Enabling follow redirects enables the Http service to transparently follow 301 and 302 redirections
 *      and fetch the redirected URI.
 *  @param http Http object created via #mprCreateHttp
 *  @param follow Set to true to enable transparent redirections
 *  @ingroup MprHttp
 */
extern void mprSetHttpFollowRedirects(MprHttp *http, bool follow);

/**
 *  Add a request header using a format string
 *  @description Add a Http header to send with the request
 *  @param http Http object created via #mprCreateHttp
 *  @param overwrite Set to true to overwrite any previous header of the same key. Set to false to allow duplicate
 *      headers of the same key value.
 *  @param key Http header key
 *  @param fmt Format string
 *  @param ... Values for the format string
 *  @return Zero if successful, otherwise a negative MPR error code
 *  @ingroup MprHttp
 */
extern int mprSetFormattedHttpHeader(MprHttp *http, bool overwrite, cchar *key, cchar *fmt, ...);

/**
 *  Add a request header
 *  @description Add a Http header to send with the request
 *  @param http Http object created via #mprCreateHttp
 *  @param overwrite Set to true to overwrite any previous header of the same key. Set to false to allow duplicate
 *      headers of the same key value.
 *  @param key Http header key
 *  @param value Http header value
 *  @return Zero if successful, otherwise a negative MPR error code
 *  @ingroup MprHttp
 */
extern int mprSetHttpHeader(MprHttp *http, bool overwrite, cchar *key, cchar *value);

/**
 *  Control Http Keep-Alive
 *  @description Http keep alive means that the TCP/IP connection is preserved accross multiple requests. This
 *      typically means much higher performance and better response. Http keep alive is enabled by default 
 *      for Http/1.1 (the default). Disable keep alive when talking
 *      to old, broken HTTP servers.
 *  @param http Http object created via #mprCreateHttp
 *  @param on Set to true to enable http keep-alive
 *  @return Zero if successful, otherwise a negative MPR error code
 *  @ingroup MprHttp
 */
extern void mprSetHttpKeepAlive(MprHttp *http, bool on);

/**
 *  Set the Http protocol variant.
 *  @description Set the Http protocol variant to use. 
 *  @param http Http object created via #mprCreateHttp
 *  @param protocol  String representing the protocol variant. Valid values are:
 *      @li "HTTP/1.0"
 *      @li "HTTP/1.1"
 *  Use HTTP/1.1 wherever possible.
 *  @ingroup MprHttp
 */
extern void mprSetHttpProtocol(MprHttp *http, cchar *protocol);

/**
 *  Define a Http proxy host
 *  @description Define a http proxy host to communicate via when accessing the net.
 *  @param http Http object created via #mprCreateHttp
 *  @param host Proxy host name or IP address
 *  @param port Proxy host port number.
 *  @ingroup MprHttp
 */
extern void mprSetHttpProxy(MprHttp *http, cchar *host, int port);

/**
 *  Set the Http retry count
 *  @description Define the number of retries before failing a request. It is normative for network errors
 *      to require that requests be sometimes retried. The default retries is set to (2).
 *  @param http Http object created via #mprCreateHttp
 *  @param retries Count of retries
 *  @ingroup MprHttp
 */
extern void mprSetHttpRetries(MprHttp *http, int retries);

/**
 *  Set the Http inactivity timeout
 *  @description Define an inactivity timeout after which the Http connection will be closed. 
 *  @param http Http object created via #mprCreateHttp
 *  @param timeout Timeout in milliseconds
 *  @returns the original timeout value
 *  @ingroup MprHttp
 */
extern int mprSetHttpTimeout(MprHttp *http, int timeout);

/**
 *  Start a new Http request.
 *  @description Start a new Http request on the http object and return. This routine does not block.
 *      Use mprHttpRequest() if you require blocking behavior. After starting the request, you can use mprWaitForHttp()
 *      or mprWaitForHttpResponse() to wait for the request to achieve a certain state or to complete.
 *  @param http Http object created via #mprCreateHttp
 *  @param method Http method to use. Valid methods include: "GET", "POST", "PUT", "DELETE", "OPTIONS" and "TRACE" 
 *  @param uri URI to fetch
 *  @return Zero if the request was successfully sent to the server. Otherwise a negative MPR error code is returned.
 *  @ingroup MprHttp
 */
extern int mprStartHttpRequest(MprHttp *http, cchar *method, cchar *uri);

/**
 *  Wait for http response data to drive the Http request/response to the requested state
 *  @param http Http object created via #mprCreateHttp
 *  @param state MPR_HTTP_STATE_XXX to wait for.
 *  @param timeout Timeout in milliseconds to wait 
 *  @ingroup MprHttp
 */
extern int mprWaitForHttp(MprHttp *http, int state, int timeout);

/**
 *  Wait for a http response to the request. This will wait until the response headers have been fully received.
 *  @param http Http object created via #mprCreateHttp
 *  @param timeout Timeout in milliseconds to wait 
 *  @ingroup MprHttp
 */
extern int mprWaitForHttpResponse(MprHttp *http, int timeout);

/**
 *  Write Http request body data
 *  @description Write request content data. This will use transfer chunk encoding if mprSetHttpChunked has been
 *      called. This routine will block until all the buffer is written. If a callback is defined, it may return "short"
 *      with less data written than requested. The caller can then retry when a Write callback event is received.
 *  @param http Http object created via #mprCreateHttp
 *  @param buf Pointer to buffer containing the data to write
 *  @param len Length of data to write
 *  @return Number of bytes successfully written.
 *  @ingroup MprHttp
 */
extern int mprWriteHttp(MprHttp *http, cchar *buf, int len);

/**
 *  Write Http upload body data
 *  @description Write files and form fields as request body data. This will use transfer chunk encoding. This routine 
 *      will block until all the buffer is written even if a callback is defined.
 *  @param http Http object created via #mprCreateHttp
 *  @param fileData List of string file names to upload
 *  @param formData List of strings containing "key=value" pairs. The form data should be already www-urlencoded.
 *  @return Number of bytes successfully written.
 *  @ingroup MprHttp
 */
extern int mprWriteHttpUploadData(MprHttp *http, MprList *formData, MprList *fileData);

#endif /* BLD_FEATURE_HTTP_CLIENT */

/* ********************************* MprCmd ************************************/
#if BLD_FEATURE_CMD

/*
 *  Child status structure. Designed to be async-thread safe.
 */
typedef struct MprCmdChild {
    ulong           pid;                /*  Process ID */
    int             exitStatus;         /*  Exit status */
} MprCmdChild;

#define MPR_CMD_EOF_COUNT       2
#define MPR_CMD_VXWORKS_EOF     "_ _EOF_ _"
#define MPR_CMD_VXWORKS_EOF_LEN 9

/*
 *  Channels for clientFd and serverFd
 */
#define MPR_CMD_STDIN           0       /* Stdout for the client side */
#define MPR_CMD_STDOUT          1       /* Stdin for the client side */
#define MPR_CMD_STDERR          2       /* Stderr for the client side */
#define MPR_CMD_MAX_PIPE        3

/*
 *  Cmd procs must return the number of bytes read or -1 for errors.
 */
struct MprCmd;
typedef int    (*MprCmdProc)(struct MprCmd *cmd, int channel, void *data);

/*
 *  Flags
 */
#define MPR_CMD_NEW_SESSION     0x1     /* Create a new session on unix */
#define MPR_CMD_SHOW            0x2     /* Show the window of the created process on windows */
#define MPR_CMD_DETACH          0x4     /* Detach the child process and don't wait */
#define MPR_CMD_IN              0x1000  /* Connect to stdin */
#define MPR_CMD_OUT             0x2000  /* Capture stdout */
#define MPR_CMD_ERR             0x4000  /* Capture stdout */

typedef struct MprCmdFile {
    char            *name;
    int             fd;
    int             clientFd;
#if BLD_WIN_LIKE
    HANDLE          handle;
#endif
} MprCmdFile;

/**
 *  Command execution Service
 *  @description The MprCmd service enables execution of local commands. It uses three full-duplex pipes to communicate
 *      read, write and error data with the command. 
 *  @stability Evolving.
 *  @see mprGetCmdBuf mprCreateCmd mprIsCmdRunning mprStartCmd mprGetCmdExitStatus mprGetCmdFd mprMakeCmdIO 
 *      mprReadCmdPipe mprReapCmd mprRunCmd mprRunCmdV mprWaitForCmd mprWriteCmdPipe mprCloseCmdFd 
 *      mprDisableCmdEvents mprDisconnectCmd mprEnableCmdEvents mprPollCmdPipes mprSetCmdCallback mprSetCmdDir 
 *      mprSetCmdEnv mprStopCmd
 *  @defgroup MprCmd MprCmd
 */
typedef struct MprCmd {
    char            *program;           /* Program path name */
    char            **argv;             /* List of args. Null terminated */
    char            **env;              /* List of environment variables. Null terminated */
    char            *dir;               /* Current working dir for the process */
    int             argc;               /* Count of args in argv */
    int             status;             /* Command exit status */
    int             flags;              /* Control flags (userFlags not here) */
    int             eofCount;           /* Count of end-of-files */
    int             requiredEof;        /* Number of EOFs required for an exit */
    MprTime         timestamp;          /**< Timeout timestamp for last I/O  */
    int             timeoutPeriod;      /**< Timeout value */
    int             timedout;           /**< Request has timedout */
    MprCond         *completeCond;      /* Completion condition */
    MprCmdFile      files[MPR_CMD_MAX_PIPE]; /* Stdin, stdout for the command */
    MprWaitHandler  *handlers[MPR_CMD_MAX_PIPE];
    MprCmdProc      callback;           /* Handler for client output and completion */
    void            *callbackData;
    MprBuf          *stdoutBuf;         /* Standard output from the client */
    MprBuf          *stderrBuf;         /* Standard error output from the client */
    MprTime         lastActivity;       /* Time of last I/O */

    int             pid;                /* Process ID of the created process */
    void            *userData;          /* User data storage */
    int             userFlags;          /* User flags storage */

#if BLD_WIN_LIKE
    HANDLE          thread;             /* Handle of the primary thread for the created process */
    HANDLE          process;            /* Process handle for the created process */
    char            *command;           /* Windows command line */          
#endif

#if VXWORKS
    /*
     *  Don't use MprCond so we can build single-threaded and still use MprCmd
     */
    SEM_ID          startCond;          /* Synchronization semaphore for task start */
    SEM_ID          exitCond;           /* Synchronization semaphore for task exit */
#endif
#if BLD_FEATURE_MULTITHREAD
    MprMutex        *mutex;             /* Multithread sync */
    MprThread       *parent;            /* Parent process thread */
#endif
} MprCmd;


/**
 *  Close the command channel
 *  @param cmd MprCmd object created via mprCreateCmd
 *  @param channel Channel number to close. Should be either MPR_CMD_STDIN, MPR_CMD_STDOUT or MPR_CMD_STDERR.
 *  @ingroup MprCmd
 */
extern void mprCloseCmdFd(MprCmd *cmd, int channel);

/**
 *  Create a new Command object 
 *  @param ctx Any memory allocation context created by MprAlloc
 *  @returns A newly allocated MprCmd object. Use mprFree to close and free.
 *  @ingroup MprCmd
 */
extern MprCmd *mprCreateCmd(MprCtx ctx);

/**
 *  Disconnect a command its underlying I/O channels. This is used to prevent further I/O wait events while
 *  still preserving the MprCmd object.
 *  @param cmd MprCmd object created via mprCreateCmd
 *  @ingroup MprCmd
 */
extern void mprDisconnectCmd(MprCmd *cmd);

/**
 *  Disable command I/O events. This disables events on a given channel.
 *  @param cmd MprCmd object created via mprCreateCmd
 *  @param channel Channel number to close. Should be either MPR_CMD_STDIN, MPR_CMD_STDOUT or MPR_CMD_STDERR.
 *  @ingroup MprCmd
 */
extern void mprDisableCmdEvents(MprCmd *cmd, int channel);

/**
 *  Enable command I/O events. This enables events on a given channel.
 *  @param cmd MprCmd object created via mprCreateCmd
 *  @param channel Channel number to close. Should be either MPR_CMD_STDIN, MPR_CMD_STDOUT or MPR_CMD_STDERR.
 *  @ingroup MprCmd
 */
extern void mprEnableCmdEvents(MprCmd *cmd, int channel);

/**
 *  Get the command exit status
 *  @param cmd MprCmd object created via mprCreateCmd
 *  @param status Reference to an integer to receive the command exit status. This is typically zero for success, but this
 *      is platform specific.
 *  @ingroup MprCmd
 */
extern int mprGetCmdExitStatus(MprCmd *cmd, int *status);

/**
 *  Get the underlying file descriptor for an I/O channel
 *  @param cmd MprCmd object created via mprCreateCmd
 *  @param channel Channel number to close. Should be either MPR_CMD_STDIN, MPR_CMD_STDOUT or MPR_CMD_STDERR.
 *  @return The file descriptor 
 *  @ingroup MprCmd
 */
extern int mprGetCmdFd(MprCmd *cmd, int channel);

/**
 *  Get the underlying buffer for a channel
 *  @param cmd MprCmd object created via mprCreateCmd
 *  @param channel Channel number to close. Should be either MPR_CMD_STDIN, MPR_CMD_STDOUT or MPR_CMD_STDERR.
 *  @return A reference to the MprBuf buffer structure
 *  @ingroup MprCmd
 */
extern MprBuf *mprGetCmdBuf(MprCmd *cmd, int channel);

/**
 *  Test if the command is still running.
 *  @param cmd MprCmd object created via mprCreateCmd
 *  @return True if the command is still running
 *  @ingroup MprCmd
 */
extern bool mprIsCmdRunning(MprCmd *cmd);

/**
 *  Make the I/O channels to send and receive data to and from the command.
 *  @param cmd MprCmd object created via mprCreateCmd
 *  @return Zero if successful. Otherwise a negative MPR error code.
 *  @ingroup MprCmd
 */
extern int mprMakeCmdIO(MprCmd *cmd);

/**
 *  Make the I/O channels to send and receive data to and from the command.
 *  @param cmd MprCmd object created via mprCreateCmd
 *  @param channel Channel number to read from. Should be either MPR_CMD_STDIN, MPR_CMD_STDOUT or MPR_CMD_STDERR.
 *  @param buf Buffer to read into
 *  @param bufsize Size of buffer
 *  @return Zero if successful. Otherwise a negative MPR error code.
 *  @ingroup MprCmd
 */
extern int mprReadCmdPipe(MprCmd *cmd, int channel, char *buf, int bufsize);

/**
 *  Reap the command. This waits for and collect the command exit status. 
 *  @param cmd MprCmd object created via mprCreateCmd
 *  @param timeout Time in milliseconds to wait for the command to complete and exit.
 *  @return Zero if successful. Otherwise a negative MPR error code.
 *  @ingroup MprCmd
 */
extern int mprReapCmd(MprCmd *cmd, int timeout);

/**
 *  Run a command using a string command line. This starts the command via mprStartCmd() and waits for its completion.
 *  @param cmd MprCmd object created via mprCreateCmd
 *  @param command Command line to run
 *  @param out Reference to a string to receive the stdout from the command. Caller must free.
 *  @param err Reference to a string to receive the stderr from the command. Caller must free.
 *  @param flags Flags to modify execution. Valid flags are:
 *      MPR_CMD_NEW_SESSION     Create a new session on Unix
 *      MPR_CMD_SHOW            Show the commands window on Windows
 *      MPR_CMD_IN              Connect to stdin
 *  @return Zero if successful. Otherwise a negative MPR error code.
 *  @ingroup MprCmd
 */
extern int mprRunCmd(MprCmd *cmd, cchar *command, char **out, char **err, int flags);

/**
 *  Run a command using an argv[] array of arguments. This invokes mprStartCmd() and waits for its completion.
 *  @param cmd MprCmd object created via mprCreateCmd
 *  @param argc Count of arguments in argv
 *  @param argv Command arguments array
 *  @param out Reference to a string to receive the stdout from the command. Caller must free.
 *  @param err Reference to a string to receive the stderr from the command. Caller must free.
 *  @param flags Flags to modify execution. Valid flags are:
 *      MPR_CMD_NEW_SESSION     Create a new session on Unix
 *      MPR_CMD_SHOW            Show the commands window on Windows
 *      MPR_CMD_IN              Connect to stdin
 *  @return Zero if successful. Otherwise a negative MPR error code.
 *  @ingroup MprCmd
 */
extern int mprRunCmdV(MprCmd *cmd, int argc, char **argv, char **out, char **err, int flags);

/**
 *  Define a callback to be invoked to receive response data from the command.
 *  @param cmd MprCmd object created via mprCreateCmd
 *  @param callback Function of the signature MprCmdProc which will be invoked for receive notification
 *      for data from the commands stdout and stderr channels. MprCmdProc has the signature:
 *      int callback(MprCmd *cmd, int channel, void *data) {}
 *  @param data User defined data to be passed to the callback.
 *  @ingroup MprCmd
 */
extern void mprSetCmdCallback(MprCmd *cmd, MprCmdProc callback, void *data);

/**
 *  Set the home directory for the command
 *  @param cmd MprCmd object created via mprCreateCmd
 *  @param dir String directory path name.
 *  @ingroup MprCmd
 */
extern void mprSetCmdDir(MprCmd *cmd, cchar *dir);

/**
 *  Set the command environment
 *  @param cmd MprCmd object created via mprCreateCmd
 *  @param env Array of environment strings. Each environment string should be of the form: "KEY=VALUE". The array
 *      must be null terminated.
 *  @ingroup MprCmd
 */
extern void mprSetCmdEnv(MprCmd *cmd, cchar **env);

/**
 *  Start the command. This starts the command but does not wait for its completion. Once started, mprWriteCmdPipe
 *  can be used to write to the command and response data can be received via mprReadCmdPipe.
 *  @param cmd MprCmd object created via mprCreateCmd
 *  @param argc Count of arguments in argv
 *  @param argv Command arguments array
 *  @param envp Array of environment strings. Each environment string should be of the form: "KEY=VALUE". The array
 *      must be null terminated.
 *  @param flags Flags to modify execution. Valid flags are:
 *      MPR_CMD_NEW_SESSION     Create a new session on Unix
 *      MPR_CMD_SHOW            Show the commands window on Windows
 *      MPR_CMD_IN              Connect to stdin
 *  @return Zero if successful. Otherwise a negative MPR error code.
 *  @ingroup MprCmd
 */
extern int  mprStartCmd(MprCmd *cmd, int argc, char **argv, char **envp, int flags);

/**
 *  Stop the command. The command is immediately killed.
 *  @param cmd MprCmd object created via mprCreateCmd
 *  @ingroup MprCmd
 */
extern void mprStopCmd(MprCmd *cmd);

/**
 *  Wait for the command to complete.
 *  @param cmd MprCmd object created via mprCreateCmd
 *  @param timeout Time in milliseconds to wait for the command to complete and exit.
 *  @return Zero if successful. Otherwise a negative MPR error code.
 *  @ingroup MprCmd
 */
extern int mprWaitForCmd(MprCmd *cmd, int timeout);

/**
 *  Poll for I/O on the command pipes. This is only used on windows which can't adequately detect EOF on a named pipe.
 *  @param cmd MprCmd object created via mprCreateCmd
 *  @param timeout Time in milliseconds to wait for the command to complete and exit.
 *  @ingroup MprCmd
 */
extern void mprPollCmdPipes(MprCmd *cmd, int timeout);

/**
 *  Write data to an I/O channel
 *  @param cmd MprCmd object created via mprCreateCmd
 *  @param channel Channel number to read from. Should be either MPR_CMD_STDIN, MPR_CMD_STDOUT or MPR_CMD_STDERR.
 *  @param buf Buffer to read into
 *  @param bufsize Size of buffer
 *  @ingroup MprCmd
 */
extern int mprWriteCmdPipe(MprCmd *cmd, int channel, char *buf, int bufsize);

#endif /* BLD_FEATURE_CMD */
/* *********************************** Mpr ************************************/
/*
 *  Mpr flags
 */
#define MPR_EXITING                 0x1     /* App is exiting */
#define MPR_STOPPED                 0x2     /* Mpr services stopped */
#define MPR_STARTED                 0x4     /* Mpr services started */
#define MPR_SSL_PROVIDER_LOADED     0x8     /* SSL provider loaded */

/**
 *  Primary MPR application control structure
 *  @description The Mpr structure stores critical application state information and is the root memory allocation
 *      context block. It is used as the MprCtx context for other memory allocations and is thus
 *      the ultimate parent of all allocated memory.
 *  @stability Evolving.
 *  @see mprGetApp, mprCreateEx, mprIsExiting, mprSignalExit, mprTerminate, mprGetKeyValue, mprRemoveKeyValue,
 *      mprSetDebugMode, mprGetErrorMsg, mprGetOsError, mprGetError, mprBreakpoint
 *  @defgroup Mpr Mpr
 */
typedef struct Mpr {
    MprHeap         heap;                   /**< Top level memory pool */
    MprHeap         pageHeap;               /**< Heap for arenas and slabs. Always page oriented */
    MprAlloc        alloc;                  /**< Memory allocation statistics */

    bool            debugMode;              /**< Run in debug mode (no timers) */
    int             logLevel;               /**< Log trace level */
    MprLogHandler   logHandler;             /**< Current log handler callback */
    void            *logHandlerData;        /**< Handle data for log handler */
    MprHashTable    *timeTokens;            /**< Date/Time parsing tokens */
    MprHashTable    *mimeTypes;             /**< Date/Time parsing tokens */
    char            *name;                  /**< Product name */
    char            *title;                 /**< Product title */
    char            *version;               /**< Product version */
    int             argc;                   /**< Count of command line args */
    char            **argv;                 /**< Application command line args */
    char            *domainName;            /**< Domain portion */
    char            *hostName;              /**< Host name (fully qualified name) */
    char            *ipAddr;                /**< Public IP Address */
    char            *serverName;            /**< Server name portion (no domain) */
    char            *appPath;               /**< Path name of application executable */
    char            *appDir;                /**< Path of directory containing app executable */
    int             flags;                  /**< Processing state */
    int             timezone;               /**< Minutes west of Greenwich */
    int             hasDedicatedService;    /**< Running a dedicated events thread */
    int             multiThread;            /**< Is running multi-threaded */

    /*
     *  Service pointers
     */
    struct MprFileSystem    *fileSystem;    /**< File system service object */
    struct MprOsService     *osService;     /**< O/S service object */

    struct MprDispatcher    *dispatcher;    /**< Event service object */
    struct MprWorkerService *workerService; /**< Worker service object */
    struct MprWaitService   *waitService;   /**< IO Waiting service object */
    struct MprSocketService *socketService; /**< Socket service object */
#if BLD_FEATURE_HTTP
    struct MprHttpService   *httpService;   /**< HTTP service object */
#endif
#if BLD_FEATURE_CMD
    struct MprCmdService    *cmdService;    /**< Command service object */
#endif

    struct MprModuleService *moduleService; /**< Module service object */
    void            *ejsService;            /**< Ejscript service */

#if BLD_FEATURE_MULTITHREAD
    struct MprThreadService *threadService; /**< Thread service object */
    MprOsThread     serviceThread;          /**< Service OS */
    MprOsThread     mainOsThread;           /**< Main OS thread ID */

    MprMutex        *mutex;                 /**< Thread synchronization */
    MprSpin         *spin;                  /**< Quick thread synchronization */
#endif

#if BLD_WIN_LIKE
    long            appInstance;            /**< Application instance (windows) */
#endif
#if BREW
    uint            classId;                /**< Brew class ID */
    IShell          *shell;                 /**< Brew shell object */
    IDisplay        *display;               /**< Brew display object */
    ITAPI           *tapi;                  /**< TAPI object */
    int             displayHeight;          /**< Display height */
    int             displayWidth;           /**< Display width */
    char            *args;                  /**< Command line args */
#endif
} Mpr;


<<<<<<< HEAD
#if DOXYGEN || !(LINUX || MACOSX || SOLARIS)
=======
#if MACOSX || LINUX || !DOXYGEN
extern Mpr  *_globalMpr;                /* Mpr singleton */
#define mprGetMpr(ctx) _globalMpr
#else

>>>>>>> 4732a5d6
/**
 *  Return the MPR control instance.
 *  @description Return the MPR singleton control object. 
 *  @param ctx Any memory allocation context created by MprAlloc
 *  @return Returns the MPR control object.
 *  @stability Evolving.
 *  @ingroup Mpr
 */
extern struct Mpr *mprGetMpr(MprCtx ctx);
#else

extern Mpr  *_globalMpr;                /* Mpr singleton */
#define mprGetMpr(ctx) _globalMpr
#endif

/**
 *  Create an instance of the MPR.
 *  @description Initializes the MPR and creates an Mpr control object. The Mpr Object manages Mpr facilities 
 *      and is the top level memory context. It may be used wherever a MprCtx parameter is required. This 
 *      function must be called prior to calling any other Mpr API.
 *  @param argc Count of command line args
 *  @param argv Command line arguments for the application. Arguments may be passed into the Mpr for retrieval
 *      by the unit test framework.
 *  @param cback Memory allocation failure notification callback.
 *  @return Returns a pointer to the Mpr object. 
 *  @stability Evolving.
 *  @ingroup Mpr
 */
extern Mpr *mprCreate(int argc, char **argv, MprAllocNotifier cback);

/**
 *  Create an instance of the MPR.
 *  @description Alternate API to create and initialize the MPR. The Mpr object manages Mpr facilities and 
 *      is the top level memory context. It may be used wherever a MprCtx parameter is required. This 
 *      function, or #mprCreate must be called prior to calling any other Mpr API.
 *  @param argc Count of arguments supplied in argv
 *  @param argv Program arguments. The MPR can store the program arguments for retrieval by other parts of the program.
 *  @param cback Callback function to be invoked on memory allocation errors. Set to null if not required.
 *  @param shell Optional reference to an O/S implementation dependent shell object. Used by Brew.
 *  @return Returns a pointer to the Mpr object. 
 *  @stability Evolving.
 *  @ingroup Mpr
 */
extern Mpr *mprCreateEx(int argc, char **argv, MprAllocNotifier cback, void *shell);

#define MPR_START_EVENTS_THREAD     0x1

/**
 *  Start the Mpr services
 *  @param mpr Mpr object created via mprCreateMpr
 *  @param startEventsThread Set to true to start an events thread.
 */
extern int mprStart(Mpr *mpr, int startEventsThread);

/**
 *  Stop the MPR and shutdown all services. After this call, the MPR cannot be used.
 *  @param mpr Mpr object created via mprCreateMpr
 */
extern void mprStop(Mpr *mpr);

/**
 *  Signal the MPR to exit gracefully.
 *  @description Set the must exit flag for the MPR.
 *  @param ctx Any memory context allocated by the MPR.
 *  @stability Evolving.
 *  @ingroup Mpr
 */
extern void mprSignalExit(MprCtx ctx);

/**
 *  Determine if the MPR should exit
 *  @description Returns true if the MPR should exit gracefully.
 *  @param ctx Any memory context allocated by the MPR.
 *  @returns True if the App has been instructed to exit.
 *  @stability Evolving.
 *  @ingroup Mpr
 */
extern bool mprIsExiting(MprCtx ctx);

/**
 *  Set the application name, title and version
 *  @param ctx Any memory context allocated by the MPR.
 *  @param name One word, lower case name for the app.
 *  @param title Pascal case multi-word descriptive name.
 *  @param version Version of the app. Major-Minor-Patch. E.g. 1.2.3.
 *  @returns Zero if successful. Otherwise a negative MPR error code.
 */
extern int mprSetAppName(MprCtx ctx, cchar *name, cchar *title, cchar *version);

/**
 *  Get the application name defined via mprSetAppName
 *  @returns the one-word lower case application name defined via mprSetAppName
 */
extern cchar *mprGetAppName(MprCtx ctx);

extern char     *mprGetAppPath(MprCtx ctx);
extern char     *mprGetAppDir(MprCtx ctx);
extern cchar    *mprGetAppTitle(MprCtx ctx);
extern cchar    *mprGetAppVersion(MprCtx ctx);
extern void     mprSetHostName(MprCtx ctx, cchar *s);
extern cchar    *mprGetHostName(MprCtx ctx);
extern void     mprSetServerName(MprCtx ctx, cchar *s);
extern cchar    *mprGetServerName(MprCtx ctx);
extern void     mprSetDomainName(MprCtx ctx, cchar *s);
extern cchar    *mprGetDomainName(MprCtx ctx);
extern void     mprSetIpAddr(MprCtx ctx, cchar *s);
extern cchar    *mprGetIpAddr(MprCtx ctx);

/**
 *  Get the debug mode.
 *  @description Returns whether the debug mode is enabled. Some modules
 *      observe debug mode and disable timeouts and timers so that single-step
 *      debugging can be used.
 *  @param ctx Any memory context allocated by the MPR.
 *  @return Returns true if debug mode is enabled, otherwise returns false.
 *  @stability Evolving.
 *  @ingroup Mpr
 */
extern bool     mprGetDebugMode(MprCtx ctx);

extern int      mprGetLogLevel(MprCtx ctx);

/**
 *  Return the O/S error code.
 *  @description Returns an O/S error code from the most recent system call. 
 *      This returns errno on Unix systems or GetLastError() on Windows..
 *  @return The O/S error code.
 *  @stability Evolving.
 *  @ingroup Mpr
 */
extern int mprGetOsError();

/**
 *  Return the error code for the most recent system or library operation.
 *  @description Returns an error code from the most recent system call. 
 *      This will be mapped to be either a POSIX error code or an MPR error code.
 *  @return The mapped error code.
 *  @stability Evolving.
 *  @ingroup Mpr
 */
extern int mprGetError();

extern int      mprMakeArgv(MprCtx ctx, cchar *prog, cchar *cmd, int *argc, char ***argv);

/** 
 *  Turn on debug mode.
 *  @description Debug mode disables timeouts and timers. This makes debugging
 *      much easier.
 *  @param ctx Any memory context allocated by the MPR.
 *  @param on Set to true to enable debugging mode.
 *  @stability Evolving.
 */
extern void     mprSetDebugMode(MprCtx ctx, bool on);

/**
 *  Set the current logging level.
 *  @description This call defines the maximum level of messages that will be
 *      logged. Calls to mprLog specify a message level. If the message level
 *      is greater than the defined logging level, the message is ignored.
 *  @param ctx Any memory context allocated by the MPR.
 *  @param level New logging level. Must be 0-9 inclusive.
 *  @return Returns the previous logging level.
 *  @stability Evolving.
 *  @ingroup MprLog
 */
extern void     mprSetLogLevel(MprCtx ctx, int level);

extern void     mprSleep(MprCtx ctx, int msec);

#if BREW
extern uint     mprGetClassId(MprCtx ctx);
extern void     *mprGetDisplay(MprCtx ctx);
extern void     *mprGetShell(MprCtx ctx);
extern void     mprSetClassId(MprCtx ctx, uint classId);
extern void     mprSetDisplay(MprCtx ctx, void *display);
extern void     mprSetShell(MprCtx ctx, void *shell);
#endif

#if BLD_WIN_LIKE
extern int      mprReadRegistry(MprCtx ctx, char **buf, int max, cchar *key, cchar *val);
extern int      mprWriteRegistry(MprCtx ctx, cchar *key, cchar *name, cchar *value);
#endif

extern int      mprStartEventsThread(Mpr *mpr);

/**
 *  Terminate the MPR.
 *  @description Terminates the MPR and disposes of all allocated resources. The mprTerminate
 *      function will recursively free all memory allocated by the MPR.
 *  @param ctx Any memory context object returned by #mprAlloc.
 *  @param graceful Shutdown gracefully waiting for all events to drain. Otherise exit immediately
 *      without waiting for any threads or events to complete.
 *  @stability Evolving.
 *  @ingroup Mpr
 */
extern void     mprTerminate(MprCtx ctx, bool graceful);

extern bool     mprIsService(Mpr *mpr);
extern void     mprSetPriority(Mpr *mpr, int pri);
extern void     mprWriteToOsLog(MprCtx ctx, cchar *msg, int flags, int level);

#if BLD_WIN_LIKE
extern HWND     mprGetHwnd(MprCtx ctx);
extern void     mprSetHwnd(MprCtx ctx, HWND h);
extern long     mprGetInst(MprCtx ctx);
extern void     mprSetInst(MprCtx ctx, long inst);
extern void     mprSetSocketMessage(MprCtx ctx, int message);
#endif

extern int      mprGetRandomBytes(MprCtx ctx, char *buf, int size, int block);

extern int      mprGetEndian(MprCtx ctx);

/* ******************************** Unicode ***********************************/

#if WIN || WINCE
extern char* mprToAsc(MprCtx ctx, cuni *u);
extern uni* mprToUni(MprCtx ctx, cchar* a);
#endif

/* ****************************************************************************/
/*
   External dependencies
 */
extern char *dtoa(double d, int mode, int ndigits, int* decpt, int* sign, char** rve);
extern void freedtoa(char* ptr);

#ifdef __cplusplus
}
#endif
#endif /* _h_MPR */

/*
 *  @copy   default
 *
 *  Copyright (c) Embedthis Software LLC, 2003-2010. All Rights Reserved.
 *  Copyright (c) Michael O'Brien, 1993-2010. All Rights Reserved.
 *
 *  This software is distributed under commercial and open source licenses.
 *  You may use the GPL open source license described below or you may acquire
 *  a commercial license from Embedthis Software. You agree to be fully bound
 *  by the terms of either license. Consult the LICENSE.TXT distributed with
 *  this software for full details.
 *
 *  This software is open source; you can redistribute it and/or modify it
 *  under the terms of the GNU General Public License as published by the
 *  Free Software Foundation; either version 2 of the License, or (at your
 *  option) any later version. See the GNU General Public License for more
 *  details at: http://www.embedthis.com/downloads/gplLicense.html
 *
 *  This program is distributed WITHOUT ANY WARRANTY; without even the
 *  implied warranty of MERCHANTABILITY or FITNESS FOR A PARTICULAR PURPOSE.
 *
 *  This GPL license does NOT permit incorporating this software into
 *  proprietary programs. If you are unable to comply with the GPL, you must
 *  acquire a commercial license to use this software. Commercial licenses
 *  for this software and support services are available from Embedthis
 *  Software at http://www.embedthis.com
 *
 *  @end
 */<|MERGE_RESOLUTION|>--- conflicted
+++ resolved
@@ -3435,7 +3435,9 @@
  */
 extern void *mprAlloc(MprCtx ctx, uint size);
 
-extern MprBlk *mprAllocBlock(MprHeap *heap, MprBlk *parent, uint size);
+#if UNUSED
+extern MprBlk *mprAllocBlock(MprCtx ctx, MprHeap *heap, MprBlk *parent, uint size);
+#endif
 
 /**
  *  Allocate an object block of memory
@@ -3632,7 +3634,7 @@
 #endif
 
 extern void *_mprAlloc(MprCtx ctx, uint size);
-extern MprBlk *_mprAllocBlock(MprHeap *heap, MprBlk *parent, uint size);
+extern MprBlk *_mprAllocBlock(MprCtx ctx, MprHeap *heap, MprBlk *parent, uint size);
 extern void *_mprAllocWithDestructor(MprCtx ctx, uint size, MprDestructor destructor);
 extern void *_mprAllocWithDestructorZeroed(MprCtx ctx, uint size, MprDestructor destructor);
 extern void *_mprAllocZeroed(MprCtx ctx, uint size);
@@ -3655,8 +3657,10 @@
 
 #define mprAlloc(ctx, size) \
     mprSetName(_mprAlloc(ctx, size), MPR_LOC)
+#if UNUSED
 #define mprAllocBlock(heap, parent, size) \
     mprSetName(_mprAllocBlock(heap, parent, size), MPR_LOC)
+#endif
 #define mprAllocWithDestructor(ctx, size, destructor) \
     mprSetName(_mprAllocWithDestructor(ctx, size, destructor), MPR_LOC)
 #define mprAllocWithDestructorZeroed(ctx, size, destructor) \
@@ -5959,15 +5963,13 @@
 } Mpr;
 
 
-<<<<<<< HEAD
-#if DOXYGEN || !(LINUX || MACOSX || SOLARIS)
-=======
-#if MACOSX || LINUX || !DOXYGEN
-extern Mpr  *_globalMpr;                /* Mpr singleton */
-#define mprGetMpr(ctx) _globalMpr
+#if BLD_WIN_LIKE || BLD_UNIX_LIKE
+#define BLD_HAS_GLOBAL_MPR 1
 #else
-
->>>>>>> 4732a5d6
+#define BLD_HAS_GLOBAL_MPR 0
+#endif
+
+#if DOXYGEN || !BLD_HAS_GLOBAL_MPR
 /**
  *  Return the MPR control instance.
  *  @description Return the MPR singleton control object. 
